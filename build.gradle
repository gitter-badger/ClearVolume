

plugins {
	id "us.kirchmeier.capsule" version "0.9.0" //  VERSION 0.10.0 of Capsule has a bug!! staying with 0.9.0
	id "com.jfrog.bintray" version "1.2"
}


apply plugin: 'java'
apply plugin: 'eclipse'
apply plugin: 'maven'
apply plugin: 'maven-publish'
apply plugin: 'c'
apply plugin: 'cpp'
apply plugin: 'idea'


[
	compileJava,
	compileTestJava
]*.options*.encoding = 'UTF-8'






//***********************************************************************************
// JAVA CODE BUILDING

sourceSets
{
	main
	{
		java
		{ srcDir 'src/java' }
		resources
		{  srcDir 'src/java' }
	}
	test
	{
		java
		{ srcDir 'src/java' }
		resources
		{  srcDir 'src/java' }
	}
}

javadoc { options.charSet = 'UTF-8' }

sourceCompatibility = 1.7
targetCompatibility = 1.7

test
{
	testLogging.showStandardStreams = true
	testLogging
	{ events "passed", "skipped", "failed" }

	exclude '**/demo/**'
	exclude '**/run/**'

	maxHeapSize = "4G"
}


def versionOverrides = [
	"org.jdom:jdom2": "2.0.5"
]

configurations.all
{
	// check for updates every build
	resolutionStrategy.cacheChangingModulesFor 0, 'seconds'
	resolutionStrategy.force("org.jdom:jdom2:2.0.5")
}


dependencies
{

	compile group: 'commons-collections', name: 'commons-collections', version: '3.2.1'
	compile group: 'commons-lang', name: 'commons-lang', version: '2.6'
	compile group: 'commons-io', name: 'commons-io', version: '2.4'
	compile group: 'org.apache.commons', name: 'commons-math3', version: '3.4.1'
	compile group: 'org.apache.logging.log4j', name: 'log4j-api', version: '2.1'
	compile group: 'org.apache.logging.log4j', name: 'log4j-core', version: '2.1'

	compile 'net.sf.trove4j:trove4j:3.0.3'
	compile 'com.miglayout:miglayout:3.7.4'
	compile 'args4j:args4j:2.0.29'
	compile 'com.apple:AppleJavaExtensions:1.4'

	compile group: "net.coremem", name: "CoreMem", version: "(,1.0.0]", changing: true, transitive:true
	compile 'com.nativelibs4java:javacl:1.0.0-RC4'

	compile 'org.xeustechnologies:jcl-core:2.6'


	// usage: gradle .... -Plocal=true
	if (project.hasProperty('local')) {
		println 'Using local clearCUDA and clearGL sources'
		compile project(':cleargl')
		compile project(':clearcuda')
	}
	else {
		println 'Using clearCUDA and clearGL from Maven repository'/**/
		compile group: "net.clearvolume", name: "cleargl", version: "(,1.0]", changing: true, transitive: true
		compile group: "net.clearvolume", name: "clearcuda", version: "(,1.0]", changing: true, transitive: true
	}

	compile group: 'junit', name: 'junit', version: '4.12'
	testCompile group: 'junit', name: 'junit', version: '4.12'

}

repositories
{
	mavenCentral()
	maven
	{ url  "http://dl.bintray.com/clearvolume/ClearVolume"  }
	maven
	{ url  "http://dl.bintray.com/royerloic/maven" }
	maven
	{ url "http://oss.sonatype.org/content/groups/public" }
	maven { url  "http://dl.bintray.com/rtlib/CoreMem" }

}


task sourcesJar(type: Jar, dependsOn:classes) {
	classifier = 'sources'
	from sourceSets.main.allSource
}

task javadocJar(type: Jar, dependsOn:javadoc) {
	classifier = 'javadoc'
	from javadoc.destinationDir
}

if (JavaVersion.current().isJava8Compatible()) {
	allprojects {
		tasks.withType(Javadoc) {
			options.addStringOption('Xdoclint:none', '-quiet')
		}
	}
}


//***********************************************************************************
// NATIVE CODE BUILDING
 
 import org.apache.tools.ant.taskdefs.condition.Os
 
 String cmakefolder = "./build/cmake"
 File lCMakeFile = file(cmakefolder)
 lCMakeFile.mkdirs()
 
 // cmake task:
 task cmake(type:Exec) {
 
	 inputs.dir file('./src/cpp')
	 outputs.dir lCMakeFile.absolutePath
 
	 workingDir cmakefolder
 
	 def cmake_args = [] as List
	
 
	 if (Os.isFamily(Os.FAMILY_WINDOWS))
	 {
	 	 cmake_args.add('..\\..\\src\\cpp')
	 	 //cmake_args.add('-G NMake Makefiles')
		 executable 'cmake'
		 args cmake_args
	 }
	 else if (Os.isFamily(Os.FAMILY_MAC))
	 {
	 	 cmake_args.add('../../src/cpp')
		 executable 'cmake'
		 args cmake_args
	 }
	 else if (Os.isFamily(Os.FAMILY_UNIX))
	 {
		 executable 'cmake'
		 args cmake_args
	 }
 
	 println commandLine
 }
 
 
 
 // make task:
 task make(type:Exec) {
 
	 inputs.dir lCMakeFile.absolutePath
	 outputs.dir lCMakeFile.absolutePath
	 
	 workingDir cmakefolder
 
	 def make_args = [] as List
 
	 if (Os.isFamily(Os.FAMILY_WINDOWS))
	 {
		 executable 'nmake'
		 args make_args
	 }
	 else if (Os.isFamily(Os.FAMILY_MAC))
	 {
		 executable 'make'
		 args make_args
	 }
	 else if (Os.isFamily(Os.FAMILY_UNIX))
	 {
		 executable 'make'
		 args make_args
	 }
 
	 println commandLine
 }
 
 make.dependsOn cmake


 
 
//***********************************************************************************
// FAT JAR TASKS
 
task cvFatJar(type:Jar) {
	archiveName = "ClearVolume.fat.jar"
	from { configurations.compile.collect { it.isDirectory() ? it : zipTree(it) } }
	with jar

	manifest {
		attributes("Class-Path": ".", 'Main-Class': 'clearvolume.main.ClearVolumeMain')
	}
}




//***********************************************************************************
// FAT CAPSULE TASKS

task fatCapsule(type: FatCapsule) {
	applicationClass 'clearvolume.main.ClearVolumeMain'
	reallyExecutable
}


task copyCapsule(type: Copy){
	from('./build/libs/')
	into('./build/executable')
	include('*-capsule.jar')
	rename('.+-capsule.jar','ClearVolume.exe.jar')
}

copyCapsule.dependsOn fatCapsule


//***********************************************************************************
// CVLIB PACKAGING TASKS

task packagecvlib {

	inputs.dir './build/cmake/'
	inputs.dir './build/cmake/build/output'
	inputs.dir './src/cpp/examples'
	inputs.dir './src/cpp/include'
	inputs.dir './build/libs/'
	outputs.dir file('./build/cvlib/')
	
	def os = System.getProperty("os.name").toLowerCase()
	if (os.contains("win") || os.contains("mac"))
	{
		doLast{
			copy
			{
				from('./build/cmake/')
				into('./build/cvlib/')
				include('libclearvolume.*','clearvolume.*')
			}
	
			copy
			{
				from('./build/cmake/build/output')
				into('./build/cvlib/')
				include('*')
			}
	
			copy
			{
				from('./src/cpp/examples')
				into('./build/cvlib/')
				include('*.cpp')
			}
	
			copy
			{
				from('./src/cpp/include')
				into('./build/cvlib/')
				include('*.h')
			}
	
			copy
			{
				from('./build/libs/')
				into('./build/cvlib/jars')
				include('ClearVolume.fat.jar')
				rename('ClearVolume.fat.jar','ClearVolume.jar')
			}
		}
	}
}

packagecvlib.dependsOn cvFatJar
packagecvlib.dependsOn make

task packagelvcvlib {

	inputs.dir './src/labview/'
	inputs.dir './src/labview/lvcvlib'
	inputs.dir './src/labview/lvcvlib/VIs'
	inputs.dir './build/cvlib/'
	inputs.dir './build/libs/'
	outputs.dir file('./build/labview/')
	
	def os = System.getProperty("os.name").toLowerCase()
	if (os.contains("win") || os.contains("mac"))
	{
		doLast{
			copy
			{
				from('./src/labview/')
				into('./build/labview/')
				include('*')
			}
	
			copy
			{
				from('./src/labview/lvcvlib')
				into('./build/labview/lvcvlib/')
				include('*')
			}
	
			copy
			{
				from('./src/labview/lvcvlib/VIs')
				into('./build/labview/lvcvlib/VIs')
				include('*')
			}
	
			copy
			{
				from('./build/cvlib/')
				into('./build/labview/lvcvlib/')
				include('*.dll')
				include('*.h')
			}
	
			copy
			{
				from('./build/libs/')
				into('./build/labview/')
				include('ClearVolume.fat.jar')
				rename('ClearVolume.fat.jar','ClearVolume.jar')
			}
		}
	}
}

packagelvcvlib.dependsOn packagecvlib





//***********************************************************************************
// DISTRIBUTION PACKAGING TASKS

task distribution {

	//inputs.dir './build/executable/'
	//inputs.dir './build/labview/'
	//inputs.dir './build/cvlib/'
	//inputs.dir './build/libs/'
	//outputs.dir './build/distribution/'
	
	doLast{
		copy
		{
			from('./build/executable/')
			into('./build/distribution/')
			include "*"
		}
	
		copy
		{
			from('./build/labview/')
			into('./build/distribution/labview')
			include "*"
		}
	
		copy
		{
			from('./build/cvlib/')
			into('./build/distribution/cvlib')
			include "*"
		}
	
		copy
		{
			from('./build/libs/')
			into('./build/distribution/javalibs')
			include "*.*"
			include '**/**'
			exclude '**/*capsule.jar'
		}
	}

}

<<<<<<< HEAD
collectdistribution.dependsOn make
collectdistribution.dependsOn packagecvlib
collectdistribution.dependsOn packagelvcvlib
collectdistribution.dependsOn fatCapsule
collectdistribution.dependsOn copyCapsule
=======
distribution.dependsOn make
distribution.dependsOn packagecvlib
distribution.dependsOn packagelvcvlib
distribution.dependsOn fatCapsule
>>>>>>> db6fdede



task packagezip(type:Exec,dependsOn:distribution) {

	def os = System.getProperty("os.name").toLowerCase()
	//println "OS:"+os
	//if (os.contains("nix") || os.contains("mac"))
	//	{
	workingDir '.'
	commandLine './scripts/packagezip.sh'
	standardOutput = new ByteArrayOutputStream()
	ext.output = {return standardOutput.toString()}
	//}
}


task collectDependencies(type: Copy) {
	into "./build/libs/dependencies"
	from configurations.runtime
}


//***********************************************************************************
// PUBLISHING

/*
 * Gets the version name from the latest Git tag
 */
def getVersionName = {
	->
	def stdout = new ByteArrayOutputStream()
	exec {
		commandLine 'git', 'describe', '--tags'
		standardOutput = stdout
	}
	return stdout.toString().trim()
}

group = 'net.clearvolume'
version = getVersionName()

artifacts
{
	archives sourcesJar
	archives javadocJar
}

publishing {
	publications {
		maven(MavenPublication) {
			from components.java
			artifact sourcesJar { classifier "sources" }
		}
	}
}

if(hasProperty('bintray_user') && hasProperty('bintray_key') )
{
	bintray {

		// property must be set in ~/.gradle/gradle.properties
		user = bintray_user
		key =  bintray_key

		publications = [
			'maven'] //When uploading configuration files
		dryRun = false //Whether to run this as dry-run, without deploying
		publish = true //If version should be auto published after an upload
		pkg {
			repo = 'ClearVolume'
			userOrg = 'clearvolume' //An optional organization name when the repo belongs to one of the user's orgs
			name = 'ClearVolume'
			desc = 'ClearVolume'
			websiteUrl = 'https://clearvolume.github.io/ClearVolume/'
			issueTrackerUrl = 'https://github.com/ClearVolume/ClearVolume/issues'
			vcsUrl = 'https://github.com/ClearVolume/ClearVolume.git'
			//licenses = ['Apache-2.0']
			labels = [
				'ClearVolume',
				'Visualization',
				'3D',
				'Microscopy',
				'Real-time'
			]
			publicDownloadNumbers = true
			//attributes= ['a': ['ay1', 'ay2'], 'b': ['bee'], c: 'cee'] //Optional package-level attributes
			//Optional version descriptor
			version {
				name = project.version //Bintray logical version name
				desc = '.'
				released  = new java.util.Date()
				vcsTag = project.version
				/*attributes = ['gradle-plugin': 'com.use.less:com.use.less.gradle:gradle-useless-plugin'] //Optional version-level attributes
				 gpg {
				 sign = false //Determines whether to GPG sign the files. The default is false
				 passphrase = 'passphrase' //Optional. The passphrase for GPG signing'
				 }
				 mavenCentralSync {
				 sync = false //Optional (true by default). Determines whether to sync the version to Maven Central.
				 user = 'userToken' //OSS user token
				 password = 'paasword' //OSS user password
				 close = '1' //Optional property. By default the staging repository is closed and artifacts are released to Maven Central. You can optionally turn this behaviour off (by puting 0 as value) and release the version manually.
				 }  /**/          
			}
		}
	}
	/**/
}




<|MERGE_RESOLUTION|>--- conflicted
+++ resolved
@@ -203,7 +203,7 @@
  
 	 if (Os.isFamily(Os.FAMILY_WINDOWS))
 	 {
-		 executable 'nmake'
+		 executable 'make'
 		 args make_args
 	 }
 	 else if (Os.isFamily(Os.FAMILY_MAC))
@@ -422,19 +422,11 @@
 
 }
 
-<<<<<<< HEAD
-collectdistribution.dependsOn make
-collectdistribution.dependsOn packagecvlib
-collectdistribution.dependsOn packagelvcvlib
-collectdistribution.dependsOn fatCapsule
-collectdistribution.dependsOn copyCapsule
-=======
 distribution.dependsOn make
 distribution.dependsOn packagecvlib
 distribution.dependsOn packagelvcvlib
 distribution.dependsOn fatCapsule
->>>>>>> db6fdede
-
+distribution.dependsOn copyCapsule
 
 
 task packagezip(type:Exec,dependsOn:distribution) {
