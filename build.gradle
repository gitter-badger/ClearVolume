--- conflicted
+++ resolved
@@ -476,17 +476,6 @@
     ext.output = {return standardOutput.toString()}
 }
 
-<<<<<<< HEAD
-
-
-
-
-
-
-
-
-
-=======
 publishing {
   publications {
     maven(MavenPublication) {
@@ -496,5 +485,4 @@
       }
     }
   }
-}
->>>>>>> 277eedc5
+}