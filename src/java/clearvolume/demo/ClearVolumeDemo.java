package clearvolume.demo;

<<<<<<< HEAD
=======
import static java.lang.Math.abs;

import java.awt.BorderLayout;
import java.awt.Container;
import java.awt.Dimension;
import java.io.IOException;
import java.io.InputStream;
import java.lang.reflect.InvocationTargetException;
import java.lang.reflect.Member;
import java.lang.reflect.Method;
import java.nio.ByteBuffer;
import java.nio.IntBuffer;
import java.util.Arrays;

import javax.swing.JFrame;
import javax.swing.SwingUtilities;

import org.junit.Test;

>>>>>>> 04d66b81
import clearvolume.controller.ExternalRotationController;
import clearvolume.projections.ProjectionAlgorithm;
import clearvolume.renderer.ClearVolumeRendererInterface;
import clearvolume.renderer.clearcuda.JCudaClearVolumeRenderer;
import clearvolume.renderer.factory.ClearVolumeRendererFactory;
import clearvolume.renderer.jogl.overlay.o2d.GraphOverlay;
import clearvolume.renderer.jogl.overlay.o2d.ImageQualityOverlay;
import clearvolume.renderer.jogl.overlay.o3d.DriftOverlay;
import clearvolume.renderer.jogl.overlay.o3d.PathOverlay;
import clearvolume.renderer.opencl.OpenCLVolumeRenderer;
import clearvolume.renderer.processors.Processor;
import clearvolume.renderer.processors.ProcessorResultListener;
import clearvolume.renderer.processors.impl.*;
import clearvolume.transferf.TransferFunctions;
import com.jogamp.newt.awt.NewtCanvasAWT;
import org.junit.Test;

import javax.swing.*;
import java.awt.*;
import java.io.IOException;
import java.io.InputStream;
import java.lang.reflect.InvocationTargetException;
import java.lang.reflect.Member;
import java.lang.reflect.Method;
import java.nio.ByteBuffer;
import java.nio.IntBuffer;
import java.util.Arrays;

public class ClearVolumeDemo
{

	private static ClearVolumeRendererInterface mClearVolumeRenderer;

	public static void main(String[] argv) throws ClassNotFoundException
	{
		if (argv.length == 0)
		{
			final Class<?> c = Class.forName("clearvolume.demo.ClearVolumeDemo");

			System.out.println("Give one of the following method names as parameter:");

			for (final Member m : c.getMethods())
			{
				final String name = ((Method) m).getName();

				if (name.substring(0, 4).equals("demo"))
				{
					System.out.println("Demo: " + ((Method) m).getName());
				}
			}
		}
		else
		{
			final ClearVolumeDemo cvdemo = new ClearVolumeDemo();
			Method m;

			try
			{
				m = cvdemo.getClass().getMethod(argv[0]);
			}
			catch (final Exception e)
			{
				System.out.println("Could not launch " + argv[0]
														+ " because ...");
				e.printStackTrace();

				return;
			}

			try
			{
				System.out.println("Running " + argv[0] + "()...");
				m.invoke(cvdemo);
			}
			catch (final Exception e)
			{
				e.printStackTrace();
			}
		}

	}

	@Test
	public void demoOpenCLProcessors() throws InterruptedException,
																		IOException
	{

		final ClearVolumeRendererInterface lClearVolumeRenderer = ClearVolumeRendererFactory.newOpenCLRenderer(	"ClearVolumeTest",
																																																						1024,
																																																						1024,
																																																						1,
																																																						512,
																																																						512,
																																																						1,
																																																						false);
		lClearVolumeRenderer.addOverlay(new PathOverlay());
		lClearVolumeRenderer.addProcessor(new CUDAProcessorTest());

		final OpenCLTest myProc = new OpenCLTest();
		myProc.addResultListener(new ProcessorResultListener<Double>()
		{

			@Override
			public void notifyResult(	Processor<Double> pSource,
																Double pResult)
			{
				System.out.println(pResult);
			}
		});

		lClearVolumeRenderer.addProcessor(myProc);

		lClearVolumeRenderer.setTransferFunction(TransferFunctions.getGrayLevel());
		lClearVolumeRenderer.setVisible(true);

		final int lResolutionX = 256;
		final int lResolutionY = lResolutionX;
		final int lResolutionZ = lResolutionX;

		final byte[] lVolumeDataArray = new byte[lResolutionX * lResolutionY
																							* lResolutionZ];

		for (int z = 0; z < lResolutionZ; z++)
			for (int y = 0; y < lResolutionY; y++)
				for (int x = 0; x < lResolutionX; x++)
				{
					final int lIndex = x + lResolutionX
															* y
															+ lResolutionX
															* lResolutionY
															* z;
					int lCharValue = (((byte) x ^ (byte) y ^ (byte) z));
					if (lCharValue < 12)
						lCharValue = 0;
					lVolumeDataArray[lIndex] = (byte) lCharValue;
				}

		lClearVolumeRenderer.setCurrentRenderLayer(0);
		lClearVolumeRenderer.setVolumeDataBuffer(	ByteBuffer.wrap(lVolumeDataArray),
																							lResolutionX,
																							lResolutionY,
																							lResolutionZ);
		lClearVolumeRenderer.requestDisplay();

		while (lClearVolumeRenderer.isShowing())
		{
			Thread.sleep(500);
		}

		lClearVolumeRenderer.close();
	}

	@Test
	public void demoOpenCLTenengrad()	throws InterruptedException,
																		IOException
	{

		final ClearVolumeRendererInterface lClearVolumeRenderer = ClearVolumeRendererFactory.newOpenCLRenderer(	"ClearVolumeTest",
																																																						512,
																																																						512,
																																																						1,
																																																						512,
																																																						512,
																																																						1,
																																																						false);
		final GraphOverlay lGraphOverlay = new GraphOverlay(1024);
		lClearVolumeRenderer.addOverlay(lGraphOverlay);

		final OpenCLTenengrad lOpenCLTenengrad = new OpenCLTenengrad();
		lOpenCLTenengrad.addResultListener(new ProcessorResultListener<Double>()
		{
			@Override
			public void notifyResult(	Processor<Double> pSource,
																Double pResult)
			{
				System.out.println("tenengrad = " + pResult);
			}
		});

		lClearVolumeRenderer.addProcessor(lOpenCLTenengrad);
		lOpenCLTenengrad.addResultListener(lGraphOverlay);

		lClearVolumeRenderer.setTransferFunction(TransferFunctions.getGrayLevel());
		lClearVolumeRenderer.setVisible(true);

		final int lResolutionX = 256;
		final int lResolutionY = lResolutionX;
		final int lResolutionZ = lResolutionX;

		final byte[] lVolumeDataArray = new byte[lResolutionX * lResolutionY
																							* lResolutionZ];

		for (int z = 0; z < lResolutionZ; z++)
			for (int y = 0; y < lResolutionY; y++)
				for (int x = 0; x < lResolutionX; x++)
				{
					final int lIndex = x + lResolutionX
															* y
															+ lResolutionX
															* lResolutionY
															* z;
					int lCharValue = (((byte) x ^ (byte) y ^ (byte) z));
					if (lCharValue < 12)
						lCharValue = 0;

					lVolumeDataArray[lIndex] = (byte) lCharValue;
					// lVolumeDataArray[lIndex] = (byte) (255 * x
					// * x
					// / lResolutionX / lResolutionX);

				}

		lClearVolumeRenderer.setCurrentRenderLayer(0);
		lClearVolumeRenderer.setVolumeDataBuffer(	ByteBuffer.wrap(lVolumeDataArray),
																							lResolutionX,
																							lResolutionY,
																							lResolutionZ);
		lClearVolumeRenderer.requestDisplay();

		final double s = 0;
		while (lClearVolumeRenderer.isShowing())
		{

			Thread.sleep(100);

			// lOpenCLTenengrad.setSigma(s);
			// s += .5;

			for (int i = 1; i < lVolumeDataArray.length - 1; i++)
				lVolumeDataArray[i] = (byte) ((lVolumeDataArray[i - 1] + 2
																				* lVolumeDataArray[i] + lVolumeDataArray[i + 1]) / 4);

			lClearVolumeRenderer.setVolumeDataBuffer(	ByteBuffer.wrap(lVolumeDataArray),
																								lResolutionX,
																								lResolutionY,
																								lResolutionZ);
			lClearVolumeRenderer.requestDisplay();
		}

		lClearVolumeRenderer.close();
	}

	@Test
	public void demoImageQualityOverlayAndProcessor()	throws InterruptedException,
																										IOException
	{

		final ClearVolumeRendererInterface lClearVolumeRenderer = ClearVolumeRendererFactory.newOpenCLRenderer(	"ClearVolumeTest",
																																																						512,
																																																						512,
																																																						1,
																																																						512,
																																																						512,
																																																						1,
																																																						false);
		final ImageQualityOverlay lImageQualityOverlay = new ImageQualityOverlay();
		lClearVolumeRenderer.addOverlay(lImageQualityOverlay);
		lClearVolumeRenderer.addProcessors(lImageQualityOverlay.getProcessors());

		lClearVolumeRenderer.setTransferFunction(TransferFunctions.getGrayLevel());
		lClearVolumeRenderer.setVisible(true);

		final int lResolutionX = 256;
		final int lResolutionY = lResolutionX;
		final int lResolutionZ = lResolutionX;

		final byte[] lVolumeDataArray = new byte[lResolutionX * lResolutionY
																							* lResolutionZ];

		for (int z = 0; z < lResolutionZ; z++)
			for (int y = 0; y < lResolutionY; y++)
				for (int x = 0; x < lResolutionX; x++)
				{
					final int lIndex = x + lResolutionX
															* y
															+ lResolutionX
															* lResolutionY
															* z;
					int lCharValue = (((byte) x ^ (byte) y ^ (byte) z));
					if (lCharValue < 12)
						lCharValue = 0;

					lVolumeDataArray[lIndex] = (byte) lCharValue;
					// lVolumeDataArray[lIndex] = (byte) (255 * x
					// * x
					// / lResolutionX / lResolutionX);

				}

		lClearVolumeRenderer.setCurrentRenderLayer(0);
		lClearVolumeRenderer.setVolumeDataBuffer(	ByteBuffer.wrap(lVolumeDataArray),
																							lResolutionX,
																							lResolutionY,
																							lResolutionZ);
		lClearVolumeRenderer.requestDisplay();

		final double s = 0;
		while (lClearVolumeRenderer.isShowing())
		{

			Thread.sleep(100);

			// lOpenCLTenengrad.setSigma(s);
			// s += .5;

			for (int i = 1; i < lVolumeDataArray.length - 1; i++)
				lVolumeDataArray[i] = (byte) ((lVolumeDataArray[i - 1] + 2
																				* lVolumeDataArray[i] + lVolumeDataArray[i + 1]) / 4);

			lClearVolumeRenderer.setVolumeDataBuffer(	ByteBuffer.wrap(lVolumeDataArray),
																								lResolutionX,
																								lResolutionY,
																								lResolutionZ);
			lClearVolumeRenderer.requestDisplay();
		}

		lClearVolumeRenderer.close();
	}

	@Test
	public void demoOpenCLCenterOfMass() throws InterruptedException,
																			IOException
	{

		final ClearVolumeRendererInterface lClearVolumeRenderer = ClearVolumeRendererFactory.newOpenCLRenderer(	"ClearVolumeTest",
																																																						512,
																																																						512,
																																																						1,
																																																						512,
																																																						512,
																																																						1,
																																																						false);
    final OpenCLCenterMass lOpenCLCenterMass = new OpenCLCenterMass();
    final DriftOverlay lDriftOverlay = new DriftOverlay();

		lClearVolumeRenderer.addOverlay(lDriftOverlay);
		lOpenCLCenterMass.addResultListener(lDriftOverlay);

    lClearVolumeRenderer.addProcessor(lOpenCLCenterMass);

		lClearVolumeRenderer.setTransferFunction(TransferFunctions.getGrayLevel());
		lClearVolumeRenderer.setVisible(true);

		final int lResolutionX = 320;
		final int lResolutionY = lResolutionX + 1;
		final int lResolutionZ = 120;

		final byte[] lVolumeDataArray = new byte[lResolutionX * lResolutionY
																							* lResolutionZ];

		for (int z = 0; z < lResolutionZ; z++)
			for (int y = 0; y < lResolutionY; y++)
				for (int x = 0; x < lResolutionX; x++)
				{
					final int lIndex = x + lResolutionX
															* y
															+ lResolutionX
															* lResolutionY
															* z;

					lVolumeDataArray[lIndex] = (byte) (255 * x / lResolutionX);

				}

		lClearVolumeRenderer.setCurrentRenderLayer(0);
		lClearVolumeRenderer.setVolumeDataBuffer(ByteBuffer.wrap(lVolumeDataArray),
            lResolutionX,
            lResolutionY,
            lResolutionZ);
		lClearVolumeRenderer.requestDisplay();

		int x0 = 0, y0 = 0, z0 = 0;
		while (lClearVolumeRenderer.isShowing())
		{

			// Thread.sleep(100);

			for (int z = 0; z < lResolutionZ; z++)
				for (int y = 0; y < lResolutionY; y++)
					for (int x = 0; x < lResolutionX; x++)
					{
						final int lIndex = x + lResolutionX
																* y
																+ lResolutionX
																* lResolutionY
																* z;

						lVolumeDataArray[lIndex] = (byte) (255 * Math.exp(-.01 * ((x - x0) * (x - x0)
																																			+ (y - y0)
																																			* (y - y0) + (z - z0) * (z - z0))));

					}/**/

			lClearVolumeRenderer.setVolumeDataBuffer(	ByteBuffer.wrap(lVolumeDataArray),
																								lResolutionX,
																								lResolutionY,
																								lResolutionZ);/**/
			lClearVolumeRenderer.requestDisplay();
			x0 = (x0 + 5) % lResolutionX;
			y0 = (y0 + 10) % lResolutionY;
			z0 = (z0 + 20) % lResolutionZ;
		}

		lClearVolumeRenderer.close();
	}

  @Test
  public void demoFauxScopeDrift() throws InterruptedException,
          IOException
  {

    final ClearVolumeRendererInterface lClearVolumeRenderer = ClearVolumeRendererFactory.newOpenCLRenderer(	"ClearVolumeTest",
            512,
            512,
            1,
            512,
            512,
            1,
            false);
    final OpenCLCenterMass lOpenCLCenterMass = new OpenCLCenterMass();
    final DriftOverlay lDriftOverlay = new DriftOverlay();
    final Fauxscope fs = new Fauxscope(true, lClearVolumeRenderer);

    fs.use3DStack("somefile");

    lClearVolumeRenderer.addOverlay(lDriftOverlay);
    lOpenCLCenterMass.addResultListener(lDriftOverlay);

    lClearVolumeRenderer.addProcessor(lOpenCLCenterMass);

    lClearVolumeRenderer.setTransferFunction(TransferFunctions.getGrayLevel());
    lClearVolumeRenderer.setVisible(true);

    final int lResolutionX = 320;
    final int lResolutionY = lResolutionX + 1;
    final int lResolutionZ = 120;

    final byte[] lVolumeDataArray = new byte[lResolutionX * lResolutionY
            * lResolutionZ];

    for (int z = 0; z < lResolutionZ; z++)
      for (int y = 0; y < lResolutionY; y++)
        for (int x = 0; x < lResolutionX; x++)
        {
          final int lIndex = x + lResolutionX
                  * y
                  + lResolutionX
                  * lResolutionY
                  * z;

          lVolumeDataArray[lIndex] = (byte) (255 * x / lResolutionX);

        }

    lClearVolumeRenderer.setCurrentRenderLayer(0);
    lClearVolumeRenderer.setVolumeDataBuffer(ByteBuffer.wrap(lVolumeDataArray),
            lResolutionX,
            lResolutionY,
            lResolutionZ);
    lClearVolumeRenderer.requestDisplay();

    int x0 = 0, y0 = 0, z0 = 0;
    while (lClearVolumeRenderer.isShowing())
    {

      // Thread.sleep(100);

      for (int z = 0; z < lResolutionZ; z++)
        for (int y = 0; y < lResolutionY; y++)
          for (int x = 0; x < lResolutionX; x++)
          {
            final int lIndex = x + lResolutionX
                    * y
                    + lResolutionX
                    * lResolutionY
                    * z;

            lVolumeDataArray[lIndex] = (byte) (255 * Math.exp(-.01 * ((x - x0) * (x - x0)
                    + (y - y0)
                    * (y - y0) + (z - z0) * (z - z0))));

          }/**/

      lClearVolumeRenderer.setVolumeDataBuffer(	ByteBuffer.wrap(lVolumeDataArray),
              lResolutionX,
              lResolutionY,
              lResolutionZ);/**/
      lClearVolumeRenderer.requestDisplay();
      x0 = (x0 + 5) % lResolutionX;
      y0 = (y0 + 10) % lResolutionY;
      z0 = (z0 + 20) % lResolutionZ;
    }

    lClearVolumeRenderer.close();
  }

	@Test
	public void demoOpenCLHistogram()	throws InterruptedException,
																		IOException
	{

		final ClearVolumeRendererInterface lClearVolumeRenderer = ClearVolumeRendererFactory.newOpenCLRenderer(	"ClearVolumeTest",
																																																						512,
																																																						512,
																																																						1,
																																																						512,
																																																						512,
																																																						1,
																																																						false);
		lClearVolumeRenderer.addOverlay(new PathOverlay());
		lClearVolumeRenderer.addProcessor(new CUDAProcessorTest());

		final OpenCLHistogram histoProcessor = new OpenCLHistogram();
		histoProcessor.addResultListener(new ProcessorResultListener<IntBuffer>() {

      @Override
      public void notifyResult(Processor<IntBuffer> pSource,
                               IntBuffer pResult) {
        System.out.println("histogram: " + Arrays.toString(pResult.array()));
      }
    });

		lClearVolumeRenderer.addProcessor(histoProcessor);

		lClearVolumeRenderer.setTransferFunction(TransferFunctions.getGrayLevel());
		lClearVolumeRenderer.setVisible(true);

		final int lResolutionX = 256;
		final int lResolutionY = lResolutionX;
		final int lResolutionZ = lResolutionX;

		final byte[] lVolumeDataArray = new byte[lResolutionX * lResolutionY
																							* lResolutionZ];

		for (int z = 0; z < lResolutionZ; z++)
			for (int y = 0; y < lResolutionY; y++)
				for (int x = 0; x < lResolutionX; x++)
				{
					final int lIndex = x + lResolutionX
															* y
															+ lResolutionX
															* lResolutionY
															* z;
					int lCharValue = (((byte) x ^ (byte) y ^ (byte) z));
					if (lCharValue < 12)
						lCharValue = 0;

					// lVolumeDataArray[lIndex] = (byte) lCharValue;
					lVolumeDataArray[lIndex] = (byte) (255 * x * x

					/ lResolutionX / lResolutionX);

				}

		lClearVolumeRenderer.setCurrentRenderLayer(0);
		lClearVolumeRenderer.setVolumeDataBuffer(	ByteBuffer.wrap(lVolumeDataArray),
																							lResolutionX,
																							lResolutionY,
																							lResolutionZ);
		lClearVolumeRenderer.requestDisplay();

		while (lClearVolumeRenderer.isShowing())
		{
			Thread.sleep(1000);
			lClearVolumeRenderer.setVolumeDataBuffer(	ByteBuffer.wrap(lVolumeDataArray),
																								lResolutionX,
																								lResolutionY,
																								lResolutionZ);
			lClearVolumeRenderer.requestDisplay();
		}

		lClearVolumeRenderer.close();
	}

	@Test
	public void demoDriftOverlay() throws InterruptedException,
																IOException
	{

		final ClearVolumeRendererInterface lClearVolumeRenderer = ClearVolumeRendererFactory.newOpenCLRenderer(	"ClearVolumeTest",
																																																						512,
																																																						512,
																																																						1,
																																																						512,
																																																						512,
																																																						1,
																																																						false);
		//lClearVolumeRenderer.addOverlay(new PathOverlay());

		final RandomWalk RandomWalk = new RandomWalk();
		final DriftOverlay driftOverlay = new DriftOverlay();
		lClearVolumeRenderer.addOverlay(driftOverlay);
		RandomWalk.addResultListener(driftOverlay);

		lClearVolumeRenderer.addProcessor(RandomWalk);

		lClearVolumeRenderer.setTransferFunction(TransferFunctions.getGrayLevel());
		lClearVolumeRenderer.setVisible(true);

		final int lResolutionX = 256;
		final int lResolutionY = lResolutionX;
		final int lResolutionZ = lResolutionX;

		final byte[] lVolumeDataArray = new byte[lResolutionX * lResolutionY
																							* lResolutionZ];

		for (int z = 0; z < lResolutionZ; z++)
			for (int y = 0; y < lResolutionY; y++)
				for (int x = 0; x < lResolutionX; x++)
				{
					final int lIndex = x + lResolutionX
															* y
															+ lResolutionX
															* lResolutionY
															* z;
					int lCharValue = (((byte) x ^ (byte) y ^ (byte) z));
					if (lCharValue < 12)
						lCharValue = 0;

					// lVolumeDataArray[lIndex] = (byte) lCharValue;
					lVolumeDataArray[lIndex] = (byte) (255 * x * x

					/ lResolutionX / lResolutionX);

				}

		lClearVolumeRenderer.setCurrentRenderLayer(0);
		lClearVolumeRenderer.setVolumeDataBuffer(	ByteBuffer.wrap(lVolumeDataArray),
																							lResolutionX,
																							lResolutionY,
																							lResolutionZ);
		lClearVolumeRenderer.requestDisplay();

		while (lClearVolumeRenderer.isShowing())
		{
			Thread.sleep(1000);
			lClearVolumeRenderer.setVolumeDataBuffer(	ByteBuffer.wrap(lVolumeDataArray),
																								lResolutionX,
																								lResolutionY,
																								lResolutionZ);
			lClearVolumeRenderer.requestDisplay();
		}

		lClearVolumeRenderer.close();
	}

	@Test
	public void demoCudaProcessors() throws InterruptedException,
																	IOException
	{

		final ClearVolumeRendererInterface lClearVolumeRenderer = ClearVolumeRendererFactory.newCudaRenderer("ClearVolumeTest",
            1024,
            1024,
            1,
            512,
            512,
            1,
            false);
		lClearVolumeRenderer.addOverlay(new PathOverlay());
		lClearVolumeRenderer.addProcessor(new CUDAProcessorTest());
		lClearVolumeRenderer.addProcessor(new OpenCLTest());

		lClearVolumeRenderer.setTransferFunction(TransferFunctions.getGrayLevel());
		lClearVolumeRenderer.setVisible(true);

		final int lResolutionX = 256;
		final int lResolutionY = lResolutionX;
		final int lResolutionZ = lResolutionX;

		final byte[] lVolumeDataArray = new byte[lResolutionX * lResolutionY
																							* lResolutionZ];

		for (int z = 0; z < lResolutionZ; z++)
			for (int y = 0; y < lResolutionY; y++)
				for (int x = 0; x < lResolutionX; x++)
				{
					final int lIndex = x + lResolutionX
															* y
															+ lResolutionX
															* lResolutionY
															* z;
					int lCharValue = (((byte) x ^ (byte) y ^ (byte) z));
					if (lCharValue < 12)
						lCharValue = 0;
					lVolumeDataArray[lIndex] = (byte) lCharValue;
				}

		lClearVolumeRenderer.setCurrentRenderLayer(0);
		lClearVolumeRenderer.setVolumeDataBuffer(	ByteBuffer.wrap(lVolumeDataArray),
																							lResolutionX,
																							lResolutionY,
																							lResolutionZ);
		lClearVolumeRenderer.requestDisplay();

		while (lClearVolumeRenderer.isShowing())
		{
			Thread.sleep(500);
		}

		lClearVolumeRenderer.close();
	}

	@Test
	public void demoGraphOverlay() throws InterruptedException,
																IOException
	{

		final ClearVolumeRendererInterface lClearVolumeRenderer = ClearVolumeRendererFactory.newBestRenderer("ClearVolumeTest",
            1024,
            1024,
            1,
            512,
            512,
            1,
            false);

		final GraphOverlay lGraphOverlay = new GraphOverlay(1024);
		lClearVolumeRenderer.addOverlay(lGraphOverlay);

		lClearVolumeRenderer.setTransferFunction(TransferFunctions.getGrayLevel());
		lClearVolumeRenderer.setVisible(true);

		final int lResolutionX = 256;
		final int lResolutionY = lResolutionX;
		final int lResolutionZ = lResolutionX;

		final byte[] lVolumeDataArray = new byte[lResolutionX * lResolutionY
																							* lResolutionZ];

		for (int z = 0; z < lResolutionZ; z++)
			for (int y = 0; y < lResolutionY; y++)
				for (int x = 0; x < lResolutionX; x++)
				{
					final int lIndex = x + lResolutionX
															* y
															+ lResolutionX
															* lResolutionY
															* z;
					int lCharValue = (((byte) x ^ (byte) y ^ (byte) z));
					if (lCharValue < 12)
						lCharValue = 0;
					lVolumeDataArray[lIndex] = (byte) lCharValue;
				}

		lClearVolumeRenderer.setCurrentRenderLayer(0);
		lClearVolumeRenderer.setVolumeDataBuffer(	ByteBuffer.wrap(lVolumeDataArray),
																							lResolutionX,
																							lResolutionY,
																							lResolutionZ);
		lClearVolumeRenderer.requestDisplay();

		double lTrend = 0;
		while (lClearVolumeRenderer.isShowing())
		{
			Thread.sleep(10);
			lTrend += 0.05 * (Math.random() - 0.5);
			final double lValue = lTrend + 0.02 * Math.random();
			lGraphOverlay.addPoint(lValue);
		}

		lClearVolumeRenderer.close();
	}

	@Test
	public void demoPathOverlay3D()	throws InterruptedException,
																	IOException
	{
		final ClearVolumeRendererInterface lClearVolumeRenderer = ClearVolumeRendererFactory.newBestRenderer("ClearVolumeTest",
            1024,
            1024,
            1,
            512,
            512,
            1,
            false);

		final PathOverlay lPathOverlay = new PathOverlay();
		lClearVolumeRenderer.addOverlay(lPathOverlay);

		lClearVolumeRenderer.setTransferFunction(TransferFunctions.getGrayLevel());
		lClearVolumeRenderer.setVisible(true);

		final int lResolutionX = 256;
		final int lResolutionY = lResolutionX;
		final int lResolutionZ = lResolutionX;

		final byte[] lVolumeDataArray = new byte[lResolutionX * lResolutionY
																							* lResolutionZ];

		for (int z = 0; z < lResolutionZ; z++)
			for (int y = 0; y < lResolutionY; y++)
				for (int x = 0; x < lResolutionX; x++)
				{
					final int lIndex = x + lResolutionX
															* y
															+ lResolutionX
															* lResolutionY
															* z;
					int lCharValue = (((byte) x ^ (byte) y ^ (byte) z));
					if (lCharValue < 12)
						lCharValue = 0;
					lVolumeDataArray[lIndex] = (byte) lCharValue;
				}

		lClearVolumeRenderer.setCurrentRenderLayer(0);
		lClearVolumeRenderer.setVolumeDataBuffer(	ByteBuffer.wrap(lVolumeDataArray),
																							lResolutionX,
																							lResolutionY,
																							lResolutionZ);
		lClearVolumeRenderer.requestDisplay();

		while (lClearVolumeRenderer.isShowing())
		{
			Thread.sleep(500);
		}

		lClearVolumeRenderer.close();
	}

	@Test
	public void demoRendererInJFrame() throws InterruptedException,
																		IOException
	{

		final ClearVolumeRendererInterface lClearVolumeRenderer = ClearVolumeRendererFactory.newBestRenderer(	"ClearVolumeTest",
																																																					512,
																																																					512,
																																																					1,
																																																					512,
																																																					512,
																																																					1,
																																																					true);
		final NewtCanvasAWT lNewtCanvasAWT = lClearVolumeRenderer.getNewtCanvasAWT();

		final JFrame lJFrame = new JFrame("ClearVolume");
		lJFrame.setLayout(new BorderLayout());
		final Container lContainer = new Container();
		lContainer.setLayout(new BorderLayout());
		lContainer.add(lNewtCanvasAWT, BorderLayout.CENTER);
		lJFrame.setSize(new Dimension(1024, 1024));
		lJFrame.add(lContainer);
		SwingUtilities.invokeLater(new Runnable()
		{
			@Override
			public void run()
			{
				lJFrame.setVisible(true);
			}
		});

		lClearVolumeRenderer.setTransferFunction(TransferFunctions.getGrayLevel());
		lClearVolumeRenderer.setVisible(true);

		final int lResolutionX = 512;
		final int lResolutionY = lResolutionX;
		final int lResolutionZ = lResolutionX;

		final byte[] lVolumeDataArray = new byte[lResolutionX * lResolutionY
																							* lResolutionZ];

		for (int z = 0; z < lResolutionZ; z++)
			for (int y = 0; y < lResolutionY; y++)
				for (int x = 0; x < lResolutionX; x++)
				{
					final int lIndex = x + lResolutionX
															* y
															+ lResolutionX
															* lResolutionY
															* z;
					int lCharValue = (((byte) x ^ (byte) y ^ (byte) z));
					if (lCharValue < 12)
						lCharValue = 0;
					lVolumeDataArray[lIndex] = (byte) lCharValue;
				}

		lClearVolumeRenderer.setCurrentRenderLayer(0);
		lClearVolumeRenderer.setVolumeDataBuffer(	ByteBuffer.wrap(lVolumeDataArray),
																							lResolutionX,
																							lResolutionY,
																							lResolutionZ);
		lClearVolumeRenderer.requestDisplay();

		while (lClearVolumeRenderer.isShowing())
		{
			Thread.sleep(100);
			lJFrame.setTitle("BRAVO! THIS IS A JFRAME! It WORKS!");
		}

		lClearVolumeRenderer.close();
	}

	@Test
	public void demoWith8BitGeneratedDataset() throws InterruptedException,
																						IOException
	{

		final ClearVolumeRendererInterface lClearVolumeRenderer = ClearVolumeRendererFactory.newBestRenderer(	"ClearVolumeTest",
																																																					1024,
																																																					1024,
																																																					1,
																																																					512,
																																																					512,
																																																					1,
																																																					false);
		lClearVolumeRenderer.setTransferFunction(TransferFunctions.getGrayLevel());
		lClearVolumeRenderer.setVisible(true);

		final int lResolutionX = 256;
		final int lResolutionY = lResolutionX;
		final int lResolutionZ = lResolutionX;

		final byte[] lVolumeDataArray = new byte[lResolutionX * lResolutionY
																							* lResolutionZ];

		for (int z = 0; z < lResolutionZ; z++)
			for (int y = 0; y < lResolutionY; y++)
				for (int x = 0; x < lResolutionX; x++)
				{
					final int lIndex = x + lResolutionX
															* y
															+ lResolutionX
															* lResolutionY
															* z;
					int lCharValue = (((byte) x ^ (byte) y ^ (byte) z));
					if (lCharValue < 12)
						lCharValue = 0;
					lVolumeDataArray[lIndex] = (byte) lCharValue;
				}

		lClearVolumeRenderer.setCurrentRenderLayer(0);
		lClearVolumeRenderer.setVolumeDataBuffer(	ByteBuffer.wrap(lVolumeDataArray),
																							lResolutionX,
																							lResolutionY,
																							lResolutionZ);
		lClearVolumeRenderer.requestDisplay();

		while (lClearVolumeRenderer.isShowing())
		{
			Thread.sleep(500);
		}

		lClearVolumeRenderer.close();
	}

	@Test
	public void demoDitheringAndResolutionCuda() throws InterruptedException,
																							IOException
	{

		final ClearVolumeRendererInterface lClearVolumeRenderer = ClearVolumeRendererFactory.newCudaRenderer(	"ClearVolumeTest",
																																																					1024,
																																																					1024,
																																																					1,
																																																					512,
																																																					512,
																																																					1,
																																																					false);
		lClearVolumeRenderer.setTransferFunction(TransferFunctions.getGrayLevel());
		lClearVolumeRenderer.setVisible(true);

		final int lResolutionX = 256;
		final int lResolutionY = lResolutionX;
		final int lResolutionZ = lResolutionX;

		final byte[] lVolumeDataArray = new byte[lResolutionX * lResolutionY
																							* lResolutionZ];

		for (int z = 0; z < lResolutionZ; z++)
			for (int y = 0; y < lResolutionY; y++)
				for (int x = 0; x < lResolutionX; x++)
				{
					final int lIndex = x + lResolutionX
															* y
															+ lResolutionX
															* lResolutionY
															* z;

					lVolumeDataArray[lIndex] = (byte) (255 * (1.0 / (1.0 + 0.5 * abs(z - lResolutionZ
																																						/ 2))));
				}

		lClearVolumeRenderer.setCurrentRenderLayer(0);
		lClearVolumeRenderer.setVolumeDataBuffer(	ByteBuffer.wrap(lVolumeDataArray),
																							lResolutionX,
																							lResolutionY,
																							lResolutionZ);
		lClearVolumeRenderer.requestDisplay();

		while (lClearVolumeRenderer.isShowing())
		{
			Thread.sleep(500);
		}

		lClearVolumeRenderer.close();
	}

	@Test
	public void demoDitheringAndResolutionOpenCL() throws InterruptedException,
																								IOException
	{

		final ClearVolumeRendererInterface lClearVolumeRenderer = ClearVolumeRendererFactory.newOpenCLRenderer(	"ClearVolumeTest",
																																																						1024,
																																																						1024,
																																																						1,
																																																						512,
																																																						512,
																																																						1,
																																																						false);
		lClearVolumeRenderer.setTransferFunction(TransferFunctions.getGrayLevel());
		lClearVolumeRenderer.setVisible(true);

		final int lResolutionX = 256;
		final int lResolutionY = lResolutionX;
		final int lResolutionZ = lResolutionX;

		final byte[] lVolumeDataArray = new byte[lResolutionX * lResolutionY
																							* lResolutionZ];

		for (int z = 0; z < lResolutionZ; z++)
			for (int y = 0; y < lResolutionY; y++)
				for (int x = 0; x < lResolutionX; x++)
				{
					final int lIndex = x + lResolutionX
															* y
															+ lResolutionX
															* lResolutionY
															* z;

					final int lCenter = lResolutionZ / 2;

					final int lDistance = (x - lCenter) * (x - lCenter)
																+ (y - lCenter)
																* (y - lCenter)
																+ (z - lCenter)
																* (z - lCenter);

					lVolumeDataArray[lIndex] = (byte) (255 * Math.exp(-.001 * abs(lDistance - lCenter
																																				* lCenter
																																				/ 5)));

					/*lVolumeDataArray[lIndex] = (byte) (255 * (1.0 / (1.0 + 0.5 * abs(z - lResolutionZ
																																						/ 2))));/**/
				}

		lClearVolumeRenderer.setCurrentRenderLayer(0);
		lClearVolumeRenderer.setVolumeDataBuffer(	ByteBuffer.wrap(lVolumeDataArray),
																							lResolutionX,
																							lResolutionY,
																							lResolutionZ);
		lClearVolumeRenderer.requestDisplay();

		while (lClearVolumeRenderer.isShowing())
		{
			Thread.sleep(500);
		}

		lClearVolumeRenderer.close();
	}

	@Test
	public void demoAspectRatio()	throws InterruptedException,
																IOException
	{
		final ClearVolumeRendererInterface lClearVolumeRenderer = new JCudaClearVolumeRenderer(	"ClearVolumeTest",
																																														512,
																																														512,
																																														1,
																																														512,
																																														512,
																																														1,
																																														false);
		lClearVolumeRenderer.setTransferFunction(TransferFunctions.getGrayLevel());
		lClearVolumeRenderer.setVisible(true);

		final int lResolutionX = 128;
		final int lResolutionY = 128;
		final int lResolutionZ = 128;

		final byte[] lVolumeDataArray = new byte[lResolutionX * lResolutionY
																							* lResolutionZ];

		for (int z = 0; z < lResolutionZ; z++)
			for (int y = 0; y < lResolutionY; y++)
				for (int x = 0; x < lResolutionX; x++)
				{
					final int lIndex = x + lResolutionX
															* y
															+ lResolutionX
															* lResolutionY
															* z;
					int lCharValue = (((byte) x ^ (byte) y ^ (byte) z));
					if (lCharValue < 12)
						lCharValue = 0;

					lVolumeDataArray[lIndex] = (byte) lCharValue;
				}

		lClearVolumeRenderer.setCurrentRenderLayer(0);
		lClearVolumeRenderer.setVolumeDataBuffer(	ByteBuffer.wrap(lVolumeDataArray),
																							lResolutionX,
																							lResolutionY,
																							lResolutionZ);

		lClearVolumeRenderer.requestDisplay();

		while (lClearVolumeRenderer.isShowing())
		{
			Thread.sleep(500);
		}

		lClearVolumeRenderer.close();
	}

	@Test
	public void demoAspectRatioPreset()	throws InterruptedException,
																			IOException
	{
		final ClearVolumeRendererInterface lClearVolumeRenderer = new JCudaClearVolumeRenderer(	"ClearVolumeTest",
																																														512,
																																														512,
																																														1,
																																														512,
																																														512,
																																														1,
																																														false);
		lClearVolumeRenderer.setTransferFunction(TransferFunctions.getGrayLevel());
		lClearVolumeRenderer.setVisible(true);

		final int lResolutionX = 400;
		final int lResolutionY = 100;
		final int lResolutionZ = 200;

		final byte[] lVolumeDataArray = new byte[lResolutionX * lResolutionY
																							* lResolutionZ];

		for (int z = 0; z < lResolutionZ; z++)
			for (int y = 0; y < lResolutionY; y++)
				for (int x = 0; x < lResolutionX; x++)
				{
					final int lIndex = x + lResolutionX
															* y
															+ lResolutionX
															* lResolutionY
															* z;
					int lCharValue = (((byte) x ^ (byte) y ^ (byte) z));
					if (lCharValue < 12)
						lCharValue = 0;

					lVolumeDataArray[lIndex] = (byte) lCharValue;
				}

		lClearVolumeRenderer.setCurrentRenderLayer(0);
		lClearVolumeRenderer.setVolumeDataBuffer(	ByteBuffer.wrap(lVolumeDataArray),
																							lResolutionX,
																							lResolutionY,
																							lResolutionZ);

		lClearVolumeRenderer.setVoxelSize(lResolutionX * 5.0,
																			lResolutionY * 4.0,
																			lResolutionZ * 3.0);
		lClearVolumeRenderer.requestDisplay();

		while (lClearVolumeRenderer.isShowing())
		{
			Thread.sleep(500);
		}

		lClearVolumeRenderer.close();
	}

	@Test
	public void demoWith16BitGeneratedDataset()	throws InterruptedException,
																							IOException
	{
		final ClearVolumeRendererInterface lClearVolumeRenderer = ClearVolumeRendererFactory.newBestRenderer(	"ClearVolumeTest",
																																																					768,
																																																					768,
																																																					2,
																																																					false);
		lClearVolumeRenderer.setTransferFunction(TransferFunctions.getGrayLevel());
		lClearVolumeRenderer.setVisible(true);

		final int lResolutionX = 256;
		final int lResolutionY = 256;
		final int lResolutionZ = 256;

		final byte[] lVolumeDataArray = new byte[lResolutionX * lResolutionY
																							* lResolutionZ
																							* 2];

		for (int z = 0; z < lResolutionZ; z++)
			for (int y = 0; y < lResolutionY; y++)
				for (int x = 0; x < lResolutionX; x++)
				{
					final int lIndex = 2 * (x + lResolutionX * y + lResolutionX * lResolutionY
																													* z);
					lVolumeDataArray[lIndex + 1] = (byte) (((byte) x ^ (byte) y ^ (byte) z));
				}

		lClearVolumeRenderer.setVolumeDataBuffer(ByteBuffer.wrap(lVolumeDataArray),
            lResolutionX,
            lResolutionY,
            lResolutionZ);
		lClearVolumeRenderer.requestDisplay();

		while (lClearVolumeRenderer.isShowing())
		{
			Thread.sleep(100);
		}

		lClearVolumeRenderer.close();

	}

	@Test
	public void demoWithGeneratedDatasetWithEgg3D()	throws InterruptedException,
																									IOException
	{

		final ClearVolumeRendererInterface lClearVolumeRenderer = ClearVolumeRendererFactory.newBestRenderer8Bit("ClearVolumeTest",
            512,
            512,
            false);
		lClearVolumeRenderer.setTransferFunction(TransferFunctions.getGrayLevel());
		lClearVolumeRenderer.setVisible(true);
		lClearVolumeRenderer.setProjectionAlgorithm(ProjectionAlgorithm.MaxProjection);

		ExternalRotationController lEgg3DController = null;
		try
		{
			lEgg3DController = new ExternalRotationController(ExternalRotationController.cDefaultEgg3DTCPport,
																												lClearVolumeRenderer);
			lClearVolumeRenderer.setQuaternionController(lEgg3DController);
			lEgg3DController.connectAsynchronouslyOrWait();
		}
		catch (final Exception e)
		{
			e.printStackTrace();
		}

		final int lResolutionX = 128;
		final int lResolutionY = lResolutionX;
		final int lResolutionZ = lResolutionX;

		final byte[] lVolumeDataArray = new byte[lResolutionX * lResolutionY
																							* lResolutionZ];

		for (int z = 0; z < lResolutionZ; z++)
			for (int y = 0; y < lResolutionY; y++)
				for (int x = 0; x < lResolutionX; x++)
				{
					final int lIndex = x + lResolutionX
															* y
															+ lResolutionX
															* lResolutionY
															* z;
					lVolumeDataArray[lIndex] = (byte) (x ^ y ^ z);
				}

		final ByteBuffer lWrappedArray = ByteBuffer.wrap(lVolumeDataArray);
		lClearVolumeRenderer.setVolumeDataBuffer(	lWrappedArray,
																							lResolutionX,
																							lResolutionY,
																							lResolutionZ);

		lClearVolumeRenderer.requestDisplay();

		while (lClearVolumeRenderer.isShowing())
		{
			Thread.sleep(100);
		}

		lClearVolumeRenderer.close();

		if (lEgg3DController != null)
			lEgg3DController.close();

	}

	@Test
	public void demoWithFileDatasets()
	{

		try
		{
			startSample("./data/Bucky.raw", 1, 32, 32, 32);
		}
		catch (final Throwable e)
		{
			e.printStackTrace();
		}

	}

	@Test
	public void demoWith8BitGeneratedDataset2LayersJCuda() throws InterruptedException,
																												IOException

	{

		final ClearVolumeRendererInterface lClearVolumeRenderer = new JCudaClearVolumeRenderer(	"ClearVolumeTest",
																																														512,
																																														512,
																																														1,
																																														512,
																																														512,
																																														2,
																																														false);

		lClearVolumeRenderer.setVisible(true);

		final int lResolutionX = 256;
		final int lResolutionY = lResolutionX;
		final int lResolutionZ = lResolutionX;

		final byte[] lVolumeDataArray0 = new byte[lResolutionX * lResolutionY
																							* lResolutionZ];

		for (int z = 0; z < lResolutionZ; z++)
			for (int y = 0; y < lResolutionY; y++)
				for (int x = 0; x < lResolutionX; x++)
				{
					final int lIndex = x + lResolutionX
															* y
															+ lResolutionX
															* lResolutionY
															* z;
					int lCharValue = (((byte) x ^ (byte) y ^ (byte) z));
					if (lCharValue < 12)
						lCharValue = 0;
					lVolumeDataArray0[lIndex] = (byte) lCharValue;
				}

		lClearVolumeRenderer.setCurrentRenderLayer(0);
		lClearVolumeRenderer.setVolumeDataBuffer(	ByteBuffer.wrap(lVolumeDataArray0),
																							lResolutionX,
																							lResolutionY,
																							lResolutionZ);

		lClearVolumeRenderer.requestDisplay();
		Thread.sleep(2000);

		final byte[] lVolumeDataArray1 = new byte[lResolutionX * lResolutionY
																							* lResolutionZ];

		for (int z = 0; z < lResolutionZ / 2; z++)
			for (int y = 0; y < lResolutionY / 2; y++)
				for (int x = 0; x < lResolutionX / 2; x++)
				{
					final int lIndex = x + lResolutionX
															* y
															+ lResolutionX
															* lResolutionY
															* z;
					int lCharValue = 255 - (((byte) (x) ^ (byte) (y) ^ (byte) z));
					if (lCharValue < 12)
						lCharValue = 0;
					lVolumeDataArray1[lIndex] = (byte) (lCharValue);
				}

		lClearVolumeRenderer.setCurrentRenderLayer(1);
		lClearVolumeRenderer.setVolumeDataBuffer(	ByteBuffer.wrap(lVolumeDataArray1),
																							lResolutionX,
																							lResolutionY,
																							lResolutionZ);/**/

		lClearVolumeRenderer.requestDisplay();

		int i = 0;
		while (lClearVolumeRenderer.isShowing())
		{
			Thread.sleep(500);

			lClearVolumeRenderer.setLayerVisible(	i % 2,
																						!lClearVolumeRenderer.isLayerVisible(i % 2));

			lClearVolumeRenderer.requestDisplay();
			i++;
		}

		lClearVolumeRenderer.close();
	}

	@Test
	public void demoWith8BitGeneratedDataset2LayersOpenCL()	throws InterruptedException,
																													IOException
	{

		final ClearVolumeRendererInterface lClearVolumeRenderer = new OpenCLVolumeRenderer(	"ClearVolumeTest",
																																												512,
																																												512,
																																												1,
																																												512,
																																												512,
																																												2,
																																												false);

		lClearVolumeRenderer.setVisible(true);

		final int lResolutionX = 256;
		final int lResolutionY = lResolutionX;
		final int lResolutionZ = lResolutionX;

		final byte[] lVolumeDataArray0 = new byte[lResolutionX * lResolutionY
																							* lResolutionZ];

		for (int z = 0; z < lResolutionZ; z++)
			for (int y = 0; y < lResolutionY; y++)
				for (int x = 0; x < lResolutionX; x++)
				{
					final int lIndex = x + lResolutionX
															* y
															+ lResolutionX
															* lResolutionY
															* z;
					int lCharValue = (((byte) x ^ (byte) y ^ (byte) z));
					if (lCharValue < 12)
						lCharValue = 0;
					lVolumeDataArray0[lIndex] = (byte) lCharValue;
				}

		lClearVolumeRenderer.setCurrentRenderLayer(0);
		lClearVolumeRenderer.setVolumeDataBuffer(	ByteBuffer.wrap(lVolumeDataArray0),
																							lResolutionX,
																							lResolutionY,
																							lResolutionZ);

		lClearVolumeRenderer.requestDisplay();
		Thread.sleep(2000);

		final byte[] lVolumeDataArray1 = new byte[lResolutionX * lResolutionY
																							* lResolutionZ];

		for (int z = 0; z < lResolutionZ / 2; z++)
			for (int y = 0; y < lResolutionY / 2; y++)
				for (int x = 0; x < lResolutionX / 2; x++)
				{
					final int lIndex = x + lResolutionX
															* y
															+ lResolutionX
															* lResolutionY
															* z;
					int lCharValue = 255 - (((byte) (x) ^ (byte) (y) ^ (byte) z));
					if (lCharValue < 12)
						lCharValue = 0;
					lVolumeDataArray1[lIndex] = (byte) (lCharValue);
				}

		lClearVolumeRenderer.setCurrentRenderLayer(1);
		lClearVolumeRenderer.setVolumeDataBuffer(	ByteBuffer.wrap(lVolumeDataArray1),
																							lResolutionX,
																							lResolutionY,
																							lResolutionZ);/**/

		lClearVolumeRenderer.requestDisplay();

		int i = 0;
		while (lClearVolumeRenderer.isShowing())
		{
			Thread.sleep(500);

			lClearVolumeRenderer.setLayerVisible(	i % 2,
																						!lClearVolumeRenderer.isLayerVisible(i % 2));

			lClearVolumeRenderer.requestDisplay();
			i++;
		}

		lClearVolumeRenderer.close();
	}

	private static void startSample(final String pRessourceName,
																	final int pBytesPerVoxel,
																	final int pSizeX,
																	final int pSizeY,
																	final int pSizeZ)	throws IOException,
																										InterruptedException
	{
		final InputStream lResourceAsStream = ClearVolumeDemo.class.getResourceAsStream(pRessourceName);
		startSample(lResourceAsStream,
								pBytesPerVoxel,
								pSizeX,
								pSizeY,
								pSizeZ);
	}

	private static void startSample(final InputStream pInputStream,
																	final int pBytesPerVoxel,
																	final int pSizeX,
																	final int pSizeY,
																	final int pSizeZ)	throws IOException,
																										InterruptedException
	{

		final byte[] data = loadData(	pInputStream,
																	pBytesPerVoxel,
																	pSizeX,
																	pSizeY,
																	pSizeZ);

		mClearVolumeRenderer = ClearVolumeRendererFactory.newBestRenderer("ClearVolumeTest",
																																			512,
																																			512,
																																			pBytesPerVoxel,
																																			false);

		mClearVolumeRenderer.setTransferFunction(TransferFunctions.getRainbow());
		mClearVolumeRenderer.setVisible(true);

		mClearVolumeRenderer.setVolumeDataBuffer(	ByteBuffer.wrap(data),
																							pSizeX,
																							pSizeY,
																							pSizeZ);

		mClearVolumeRenderer.requestDisplay();

		while (mClearVolumeRenderer.isShowing())
		{
			Thread.sleep(100);
		}

	}

	@Test
	public void demoStressTest() throws InterruptedException,
															IOException
	{
		for (int i = 0; i < 50; i++)
		{

			final ClearVolumeRendererInterface lClearVolumeRenderer = ClearVolumeRendererFactory.newBestRenderer(	"ClearVolumeTest",
																																																						i % 2 == 0 ? 768
																																																											: 512,
																																																						i % 2 == 0 ? 768
																																																											: 512,
																																																						2,
																																																						false);
			lClearVolumeRenderer.setTransferFunction(TransferFunctions.getGrayLevel());
			lClearVolumeRenderer.setVisible(true);

			final int lResolutionX = 512;
			final int lResolutionY = lResolutionX;
			final int lResolutionZ = lResolutionX;

			final byte[] lVolumeDataArray = new byte[lResolutionX * lResolutionY
																								* lResolutionZ
																								* 2];

			for (int z = 0; z < lResolutionZ; z++)
				for (int y = 0; y < lResolutionY; y++)
					for (int x = 0; x < lResolutionX; x++)
					{
						final int lIndex = 2 * (x + lResolutionX * y + lResolutionX * lResolutionY
																														* z);
						lVolumeDataArray[lIndex + 1] = (byte) (((byte) x ^ (byte) y ^ (byte) z));
					}

			lClearVolumeRenderer.setVolumeDataBuffer(	ByteBuffer.wrap(lVolumeDataArray),
																								lResolutionX,
																								lResolutionY,
																								lResolutionZ);
			lClearVolumeRenderer.requestDisplay();

			// Thread.sleep(100);

			lClearVolumeRenderer.close();
		}

	}

	@Test
	public void demoStressTestNewtCanvasAWT()	throws InterruptedException,
																						IOException,
																						InvocationTargetException
	{
		for (int nfi = 0; nfi < 50; nfi++)
		{
			final int i = nfi;

			final JFrame lJFrame = new JFrame("ClearVolume");
			;

			final ClearVolumeRendererInterface lClearVolumeRenderer = new JCudaClearVolumeRenderer(	"ClearVolumeTest",
																																															(i % 2 == 0) ? 768
																																																					: 64,
																																															(i % 2 == 0) ? 768
																																																					: 64,
																																															1,
																																															(i % 2 == 0) ? 768
																																																					: 64,
																																															(i % 2 == 0) ? 768
																																																					: 64,
																																															1,
																																															true);

			SwingUtilities.invokeAndWait(new Runnable() {
        @Override
        public void run() {

					/*
					 * final ClearVolumeRendererInterface lClearVolumeRenderer =
					 * ClearVolumeRendererFactory.newBestRenderer(
					 * "ClearVolumeTest", i % 2 == 0 ? 768 : 512, i % 2 == 0 ?
					 * 768 : 512, 1, i % 2 == 0 ? 768 : 512, i % 2 == 0 ? 768 :
					 * 512, 1, true);/*
					 */
          final NewtCanvasAWT lNewtCanvasAWT = lClearVolumeRenderer.getNewtCanvasAWT();

          System.out.println("lJFrame.setTitle(...");
          lJFrame.setTitle("BRAVO! THIS IS A JFRAME! It WORKS! I=" + i);
          lJFrame.setLayout(new BorderLayout());
          final Container lContainer = new Container();
          lContainer.setLayout(new BorderLayout());

          System.out.println("lContainer.add(lNewtCanvasAWT, BorderLayout.CENTER);");
          lContainer.add(lNewtCanvasAWT, BorderLayout.CENTER);
          lJFrame.setSize(new Dimension(1024, 1024));
          lJFrame.add(lContainer);

          System.out.println("lJFrame.setVisible(true);");
          lJFrame.setVisible(true);
        }
      });

			lClearVolumeRenderer.setTransferFunction(TransferFunctions.getGrayLevel());
			lClearVolumeRenderer.setVisible(true);

			final int lResolutionX = 512;
			final int lResolutionY = lResolutionX;
			final int lResolutionZ = lResolutionX;

			final byte[] lVolumeDataArray = new byte[lResolutionX * lResolutionY
																								* lResolutionZ];

			for (int d = 0; d < 1; d++)
			{
				for (int z = 0; z < lResolutionZ; z++)
					for (int y = 0; y < lResolutionY; y++)
						for (int x = 0; x < lResolutionX; x++)
						{
							final int lIndex = x + lResolutionX
																	* y
																	+ lResolutionX
																	* lResolutionY
																	* z;
							int lCharValue = (((byte) x ^ (byte) y ^ (byte) z ^ (byte) d));
							if (lCharValue < 12)
								lCharValue = 0;
							lVolumeDataArray[lIndex] = (byte) lCharValue;
						}

				lClearVolumeRenderer.setCurrentRenderLayer(0);
				lClearVolumeRenderer.setVolumeDataBuffer(	ByteBuffer.wrap(lVolumeDataArray),
																									lResolutionX,
																									lResolutionY,
																									lResolutionZ);

				System.out.println("lClearVolumeRenderer.requestDisplay();");
				lClearVolumeRenderer.requestDisplay();
			}

			/*
			 * try { //Thread.sleep(500); } catch (final InterruptedException e)
			 * { e.printStackTrace(); }/*
			 */

			SwingUtilities.invokeAndWait(new Runnable()
			{
				@Override
				public void run()
				{
					System.out.println("lJFrame.setVisible(true); lJFrame.dispose();");
					// lJFrame.setVisible(false);
					lJFrame.dispose();
				}
			});/**/

			lClearVolumeRenderer.close();
		}

	}

	private static byte[] loadData(	final InputStream pInputStream,
																	final int pBytesPerVoxel,
																	final int sizeX,
																	final int sizeY,
																	final int sizeZ) throws IOException
	{
		// Try to read the specified file
		byte data[] = null;
		final InputStream fis = pInputStream;
		try
		{
			final int size = pBytesPerVoxel * sizeX * sizeY * sizeZ;
			data = new byte[size];
			fis.read(data);
		}
		catch (final IOException e)
		{
			System.err.println("Could not load input file");
			e.printStackTrace();
			return null;
		}
		fis.close();
		return data;
	}

	private static byte[] loadData(	final String pRessourceName,
																	final int pBytesPerVoxel,
																	final int sizeX,
																	final int sizeY,
																	final int sizeZ) throws IOException
	{
		final InputStream lResourceAsStream = ClearVolumeDemo.class.getResourceAsStream(pRessourceName);

		return loadData(lResourceAsStream,
										pBytesPerVoxel,
										sizeX,
										sizeY,
										sizeZ);
	}
}<|MERGE_RESOLUTION|>--- conflicted
+++ resolved
@@ -1,27 +1,6 @@
 package clearvolume.demo;
 
-<<<<<<< HEAD
-=======
-import static java.lang.Math.abs;
-
-import java.awt.BorderLayout;
-import java.awt.Container;
-import java.awt.Dimension;
-import java.io.IOException;
-import java.io.InputStream;
-import java.lang.reflect.InvocationTargetException;
-import java.lang.reflect.Member;
-import java.lang.reflect.Method;
-import java.nio.ByteBuffer;
-import java.nio.IntBuffer;
-import java.util.Arrays;
-
-import javax.swing.JFrame;
-import javax.swing.SwingUtilities;
-
-import org.junit.Test;
-
->>>>>>> 04d66b81
+
 import clearvolume.controller.ExternalRotationController;
 import clearvolume.projections.ProjectionAlgorithm;
 import clearvolume.renderer.ClearVolumeRendererInterface;
@@ -1000,7 +979,7 @@
 															* lResolutionY
 															* z;
 
-					lVolumeDataArray[lIndex] = (byte) (255 * (1.0 / (1.0 + 0.5 * abs(z - lResolutionZ
+					lVolumeDataArray[lIndex] = (byte) (255 * (1.0 / (1.0 + 0.5 * Math.abs(z - lResolutionZ
 																																						/ 2))));
 				}
 
@@ -1060,7 +1039,7 @@
 																+ (z - lCenter)
 																* (z - lCenter);
 
-					lVolumeDataArray[lIndex] = (byte) (255 * Math.exp(-.001 * abs(lDistance - lCenter
+					lVolumeDataArray[lIndex] = (byte) (255 * Math.exp(-.001 * Math.abs(lDistance - lCenter
 																																				* lCenter
 																																				/ 5)));
 
