package clearvolume.renderer.cleargl;

import static java.lang.Math.PI;

import java.util.Collection;

import clearvolume.controller.AutoRotationController;
import clearvolume.renderer.ClearVolumeRendererBase;
import clearvolume.renderer.ClearVolumeRendererInterface;
import clearvolume.renderer.cleargl.overlay.Overlay;
import clearvolume.renderer.cleargl.overlay.SingleKeyToggable;

import com.jogamp.newt.event.KeyAdapter;
import com.jogamp.newt.event.KeyEvent;
import com.jogamp.newt.event.KeyListener;

/**
 * Class MouseControl
 * 
 * This class implements interface KeyListener and provides mouse controls for
 * the JoglPBOVolumeRender.
 *
 * @author Loic Royer 2014
 *
 */
class KeyboardControl extends KeyAdapter implements KeyListener
{

	volatile boolean mToggleRotationTranslation = true;

	/**
	 * Reference to renderer.
	 */
	private final ClearVolumeRendererInterface mClearVolumeRenderer;

	/**
	 * Constructs a Keyboard control listener given a renderer.
	 * 
	 * @param pJoglVolumeRenderer
	 *          renderer
	 */
	KeyboardControl(final ClearVolumeRendererInterface pClearVolumeRenderer)
	{
		mClearVolumeRenderer = pClearVolumeRenderer;
	}

	/**
	 * Interface method implementation
	 * 
	 * @see com.jogamp.newt.event.KeyAdapter#keyPressed(com.jogamp.newt.event.KeyEvent)
	 */
	@Override
	public void keyPressed(final KeyEvent pE)
	{
		final AutoRotationController lAutoRotateController = mClearVolumeRenderer.getAutoRotateController();

		final boolean lIsShiftPressed = pE.isShiftDown();
		final boolean lIsCtrlPressed = pE.isControlDown();
		final boolean lIsMetaPressed = pE.isMetaDown();
		final float lTranslationSpeed = lIsShiftPressed	? 0.1f
																										: (lIsMetaPressed	? 0.001f
																																			: 0.01f);
		final float lRotationSpeed = (float) (2 * PI * (lIsShiftPressed	? 0.025f
																																		: (lIsMetaPressed	? 0.0005f
																																											: 0.005f)));
		final float lAutoRotationSpeed = 0.01f * lRotationSpeed;

		switch (pE.getKeyCode())
		{
		case KeyEvent.VK_SPACE:
			mToggleRotationTranslation = !mToggleRotationTranslation;
			break;
		case KeyEvent.VK_DOWN:
			if (mToggleRotationTranslation)
			{

				if (lAutoRotateController.isActive())
					lAutoRotateController.addRotationSpeedX(-lAutoRotationSpeed);
				else
					mClearVolumeRenderer.getQuaternion()
															.invert()
															.rotateByAngleX(-lRotationSpeed)
															.invert();

			}

			else
				mClearVolumeRenderer.addTranslationY(+lTranslationSpeed);
			mClearVolumeRenderer.notifyChangeOfVolumeRenderingParameters();
			break;
		case KeyEvent.VK_UP:
			if (mToggleRotationTranslation)
			{
				if (lAutoRotateController.isActive())
					lAutoRotateController.addRotationSpeedX(+lAutoRotationSpeed);
				else
					mClearVolumeRenderer.getQuaternion()
															.invert()
															.rotateByAngleX(+lRotationSpeed)
															.invert();

			}
			else
				mClearVolumeRenderer.addTranslationY(-lTranslationSpeed);

			mClearVolumeRenderer.notifyChangeOfVolumeRenderingParameters();

			break;

		case KeyEvent.VK_LEFT:
			if (mToggleRotationTranslation)
			{
				if (lAutoRotateController.isActive())
					lAutoRotateController.addRotationSpeedY(-lAutoRotationSpeed);
				else
					mClearVolumeRenderer.getQuaternion()
															.invert()
															.rotateByAngleY(+lRotationSpeed)
															.invert();

			}
			else
				mClearVolumeRenderer.addTranslationX(+lTranslationSpeed);
			mClearVolumeRenderer.notifyChangeOfVolumeRenderingParameters();

			break;
		case KeyEvent.VK_RIGHT:
			if (mToggleRotationTranslation)
			{
				if (lAutoRotateController.isActive())
					lAutoRotateController.addRotationSpeedY(+lAutoRotationSpeed);
				else
					mClearVolumeRenderer.getQuaternion()
															.invert()
															.rotateByAngleY(-lRotationSpeed)
															.invert();

			}
			else
				mClearVolumeRenderer.addTranslationX(-lTranslationSpeed);

			mClearVolumeRenderer.notifyChangeOfVolumeRenderingParameters();

			break;

		case KeyEvent.VK_PAGE_DOWN:
			if (mToggleRotationTranslation)
			{
				if (lAutoRotateController.isActive())
					lAutoRotateController.addRotationSpeedZ(-lAutoRotationSpeed);
				else
					mClearVolumeRenderer.getQuaternion()
															.invert()
															.rotateByAngleZ(+lRotationSpeed)
															.invert();

			}
			else
				mClearVolumeRenderer.addTranslationZ(-lTranslationSpeed / mClearVolumeRenderer.getFOV());

			mClearVolumeRenderer.notifyChangeOfVolumeRenderingParameters();

			break;
		case KeyEvent.VK_PAGE_UP:
			if (mToggleRotationTranslation)
			{
				if (lAutoRotateController.isActive())
					lAutoRotateController.addRotationSpeedZ(+lAutoRotationSpeed);
				else
					mClearVolumeRenderer.getQuaternion()
															.invert()
															.rotateByAngleZ(-lRotationSpeed)
															.invert();

			}
			else
				mClearVolumeRenderer.addTranslationZ(+lTranslationSpeed / mClearVolumeRenderer.getFOV());

			mClearVolumeRenderer.notifyChangeOfVolumeRenderingParameters();

			break;
		case KeyEvent.VK_ESCAPE:
			if (mClearVolumeRenderer.isFullScreen())
				mClearVolumeRenderer.toggleFullScreen();
			break;

		case KeyEvent.VK_S:
			mClearVolumeRenderer.toggleRecording();

		case KeyEvent.VK_R:
			if (lAutoRotateController.isActive() && !lAutoRotateController.isRotating())
			{
				lAutoRotateController.setActive(false);
			}
			if (lAutoRotateController.isActive())
			{
				lAutoRotateController.stop();
			}
			else
			{
<<<<<<< HEAD
				if (lAutoRotateController.isActive())
				{
					lAutoRotateController.stopRotation();
				}
				else
				{
					mClearVolumeRenderer.resetBrightnessAndGammaAndTransferFunctionRanges();
					mClearVolumeRenderer.resetRotationTranslation();
				}
=======
				mClearVolumeRenderer.resetBrightnessAndGammaAndTransferFunctionRanges();
				mClearVolumeRenderer.resetRotationTranslation();
>>>>>>> 476715cc
			}
			break;

		case KeyEvent.VK_A:
<<<<<<< HEAD
			if (lIsCtrlPressed)
			{
				lAutoRotateController.setActive(!lAutoRotateController.isActive());
				if (lAutoRotateController.isActive() && !lAutoRotateController.isModified())
				{
					lAutoRotateController.setDefaultRotation();
				}

				mToggleRotationTranslation = true;
			}
=======
			lAutoRotateController.setActive(!lAutoRotateController.isActive());
>>>>>>> 476715cc
			break;

		case KeyEvent.VK_C:
			mClearVolumeRenderer.requestVolumeCapture();
			break;

		case KeyEvent.VK_M:
			mClearVolumeRenderer.toggleAdaptiveLOD();
			break;

		case KeyEvent.VK_O:
			if (mClearVolumeRenderer.getFOV() == ClearVolumeRendererBase.cDefaultFOV)
				mClearVolumeRenderer.setFOV(ClearVolumeRendererBase.cOrthoLikeFOV);
			else
				mClearVolumeRenderer.setFOV(ClearVolumeRendererBase.cDefaultFOV);
			break;

		case KeyEvent.VK_I:
			mClearVolumeRenderer.cycleRenderAlgorithm();
			break;

		case KeyEvent.VK_TAB:
			mClearVolumeRenderer.resetRotationTranslation();
			mClearVolumeRenderer.setTranslateFirstRotateSecond(!mClearVolumeRenderer.isTranslateFirstRotateSecond());
			break;

		}

		if (pE.getKeyCode() >= KeyEvent.VK_0 && pE.getKeyCode() <= KeyEvent.VK_9)
		{
			int lRenderLayerIndex = pE.getKeyCode() - KeyEvent.VK_0;

			if (lRenderLayerIndex == 0)
				lRenderLayerIndex = 10;
			else
				lRenderLayerIndex--;

			if (lRenderLayerIndex < mClearVolumeRenderer.getNumberOfRenderLayers())
			{
				if (lIsShiftPressed)
					mClearVolumeRenderer.setLayerVisible(	lRenderLayerIndex,
																								!mClearVolumeRenderer.isLayerVisible(lRenderLayerIndex));
				else
					mClearVolumeRenderer.setCurrentRenderLayer(lRenderLayerIndex);
			}
		}

		processOverlayRelatedEvents(pE);

	}

	private void processOverlayRelatedEvents(KeyEvent pE)
	{
		final Collection<Overlay> lOverlays = mClearVolumeRenderer.getOverlays();

		boolean lHasAnyOverlayBeenToggled = false;

		for (final Overlay lOverlay : lOverlays)
			if (lOverlay instanceof SingleKeyToggable)
			{
				final SingleKeyToggable lSingleKeyToggable = (SingleKeyToggable) lOverlay;

				final boolean lRightKey = pE.getKeyCode() == lSingleKeyToggable.toggleKeyCode();
				final boolean lRightModifiers = (pE.getModifiers() & lSingleKeyToggable.toggleKeyModifierMask()) == lSingleKeyToggable.toggleKeyModifierMask();

				if (lRightKey && lRightModifiers)
				{
					lOverlay.toggleDisplay();
					lHasAnyOverlayBeenToggled = true;
				}
			}

		if (lHasAnyOverlayBeenToggled)
			mClearVolumeRenderer.requestDisplay();
	}
}<|MERGE_RESOLUTION|>--- conflicted
+++ resolved
@@ -5,6 +5,7 @@
 import java.util.Collection;
 
 import clearvolume.controller.AutoRotationController;
+import clearvolume.controller.AutoTranslateController;
 import clearvolume.renderer.ClearVolumeRendererBase;
 import clearvolume.renderer.ClearVolumeRendererInterface;
 import clearvolume.renderer.cleargl.overlay.Overlay;
@@ -26,7 +27,8 @@
 class KeyboardControl extends KeyAdapter implements KeyListener
 {
 
-	volatile boolean mToggleRotationTranslation = true;
+	volatile boolean mRotationMode = true;
+	volatile boolean mSpaceShipMode = false;
 
 	/**
 	 * Reference to renderer.
@@ -53,6 +55,7 @@
 	public void keyPressed(final KeyEvent pE)
 	{
 		final AutoRotationController lAutoRotateController = mClearVolumeRenderer.getAutoRotateController();
+		final AutoTranslateController lAutoTranslateController = mClearVolumeRenderer.getAutoTranslateController();
 
 		final boolean lIsShiftPressed = pE.isShiftDown();
 		final boolean lIsCtrlPressed = pE.isControlDown();
@@ -68,12 +71,11 @@
 		switch (pE.getKeyCode())
 		{
 		case KeyEvent.VK_SPACE:
-			mToggleRotationTranslation = !mToggleRotationTranslation;
+			mRotationMode = !mRotationMode;
 			break;
 		case KeyEvent.VK_DOWN:
-			if (mToggleRotationTranslation)
-			{
-
+			if (mRotationMode)
+			{
 				if (lAutoRotateController.isActive())
 					lAutoRotateController.addRotationSpeedX(-lAutoRotationSpeed);
 				else
@@ -81,15 +83,22 @@
 															.invert()
 															.rotateByAngleX(-lRotationSpeed)
 															.invert();
-
-			}
-
-			else
-				mClearVolumeRenderer.addTranslationY(+lTranslationSpeed);
+			}
+			else
+			{
+				if (lAutoTranslateController.isActive())
+					if (mSpaceShipMode)
+						lAutoTranslateController.addTranslationSpeedY(mClearVolumeRenderer.getQuaternion(),
+																													+lTranslationSpeed);
+					else
+						lAutoTranslateController.addTranslationSpeedY(+lTranslationSpeed);
+				else
+					mClearVolumeRenderer.addTranslationY(+lTranslationSpeed);
+			}
 			mClearVolumeRenderer.notifyChangeOfVolumeRenderingParameters();
 			break;
 		case KeyEvent.VK_UP:
-			if (mToggleRotationTranslation)
+			if (mRotationMode)
 			{
 				if (lAutoRotateController.isActive())
 					lAutoRotateController.addRotationSpeedX(+lAutoRotationSpeed);
@@ -98,17 +107,25 @@
 															.invert()
 															.rotateByAngleX(+lRotationSpeed)
 															.invert();
-
-			}
-			else
-				mClearVolumeRenderer.addTranslationY(-lTranslationSpeed);
+			}
+			else
+			{
+				if (lAutoTranslateController.isActive())
+					if (mSpaceShipMode)
+						lAutoTranslateController.addTranslationSpeedY(mClearVolumeRenderer.getQuaternion(),
+																													-lTranslationSpeed);
+					else
+						lAutoTranslateController.addTranslationSpeedY(-lTranslationSpeed);
+				else
+					mClearVolumeRenderer.addTranslationY(-lTranslationSpeed);
+			}
 
 			mClearVolumeRenderer.notifyChangeOfVolumeRenderingParameters();
 
 			break;
 
 		case KeyEvent.VK_LEFT:
-			if (mToggleRotationTranslation)
+			if (mRotationMode)
 			{
 				if (lAutoRotateController.isActive())
 					lAutoRotateController.addRotationSpeedY(-lAutoRotationSpeed);
@@ -120,12 +137,21 @@
 
 			}
 			else
-				mClearVolumeRenderer.addTranslationX(+lTranslationSpeed);
+			{
+				if (lAutoTranslateController.isActive())
+					if (mSpaceShipMode)
+						lAutoTranslateController.addTranslationSpeedX(mClearVolumeRenderer.getQuaternion(),
+																													+lTranslationSpeed);
+					else
+						lAutoTranslateController.addTranslationSpeedX(+lTranslationSpeed);
+				else
+					mClearVolumeRenderer.addTranslationX(+lTranslationSpeed);
+			}
 			mClearVolumeRenderer.notifyChangeOfVolumeRenderingParameters();
 
 			break;
 		case KeyEvent.VK_RIGHT:
-			if (mToggleRotationTranslation)
+			if (mRotationMode)
 			{
 				if (lAutoRotateController.isActive())
 					lAutoRotateController.addRotationSpeedY(+lAutoRotationSpeed);
@@ -137,14 +163,23 @@
 
 			}
 			else
-				mClearVolumeRenderer.addTranslationX(-lTranslationSpeed);
+			{
+				if (lAutoTranslateController.isActive())
+					if (mSpaceShipMode)
+						lAutoTranslateController.addTranslationSpeedX(mClearVolumeRenderer.getQuaternion(),
+																													-lTranslationSpeed);
+					else
+						lAutoTranslateController.addTranslationSpeedX(-lTranslationSpeed);
+				else
+					mClearVolumeRenderer.addTranslationX(-lTranslationSpeed);
+			}
 
 			mClearVolumeRenderer.notifyChangeOfVolumeRenderingParameters();
 
 			break;
 
 		case KeyEvent.VK_PAGE_DOWN:
-			if (mToggleRotationTranslation)
+			if (mRotationMode)
 			{
 				if (lAutoRotateController.isActive())
 					lAutoRotateController.addRotationSpeedZ(-lAutoRotationSpeed);
@@ -156,13 +191,22 @@
 
 			}
 			else
-				mClearVolumeRenderer.addTranslationZ(-lTranslationSpeed / mClearVolumeRenderer.getFOV());
+			{
+				if (lAutoTranslateController.isActive())
+					if (mSpaceShipMode)
+						lAutoTranslateController.addTranslationSpeedZ(mClearVolumeRenderer.getQuaternion(),
+																													-lTranslationSpeed / mClearVolumeRenderer.getFOV());
+					else
+						lAutoTranslateController.addTranslationSpeedZ(-lTranslationSpeed / mClearVolumeRenderer.getFOV());
+				else
+					mClearVolumeRenderer.addTranslationZ(-lTranslationSpeed / mClearVolumeRenderer.getFOV());
+			}
 
 			mClearVolumeRenderer.notifyChangeOfVolumeRenderingParameters();
 
 			break;
 		case KeyEvent.VK_PAGE_UP:
-			if (mToggleRotationTranslation)
+			if (mRotationMode)
 			{
 				if (lAutoRotateController.isActive())
 					lAutoRotateController.addRotationSpeedZ(+lAutoRotationSpeed);
@@ -174,7 +218,16 @@
 
 			}
 			else
-				mClearVolumeRenderer.addTranslationZ(+lTranslationSpeed / mClearVolumeRenderer.getFOV());
+			{
+				if (lAutoTranslateController.isActive())
+					if (mSpaceShipMode)
+						lAutoTranslateController.addTranslationSpeedZ(mClearVolumeRenderer.getQuaternion(),
+																													+lTranslationSpeed / mClearVolumeRenderer.getFOV());
+					else
+						lAutoTranslateController.addTranslationSpeedZ(+lTranslationSpeed / mClearVolumeRenderer.getFOV());
+				else
+					mClearVolumeRenderer.addTranslationZ(+lTranslationSpeed / mClearVolumeRenderer.getFOV());
+			}
 
 			mClearVolumeRenderer.notifyChangeOfVolumeRenderingParameters();
 
@@ -192,44 +245,53 @@
 			{
 				lAutoRotateController.setActive(false);
 			}
-			if (lAutoRotateController.isActive())
-			{
-				lAutoRotateController.stop();
-			}
-			else
-			{
-<<<<<<< HEAD
-				if (lAutoRotateController.isActive())
-				{
+			if (lAutoTranslateController.isActive() && !lAutoTranslateController.isMoving())
+			{
+				lAutoTranslateController.setActive(false);
+			}
+			if (lAutoRotateController.isActive() || lAutoTranslateController.isActive())
+			{
+				if (lAutoRotateController.isActive())
 					lAutoRotateController.stopRotation();
+				if (lAutoTranslateController.isActive())
+					lAutoTranslateController.stopTranslation();
+			}
+			else
+			{
+				if (lAutoRotateController.isActive() || lAutoTranslateController.isActive())
+				{
+					if (lAutoRotateController.isActive())
+						lAutoRotateController.stopRotation();
+					if (lAutoTranslateController.isActive())
+						lAutoTranslateController.stopTranslation();
 				}
 				else
 				{
 					mClearVolumeRenderer.resetBrightnessAndGammaAndTransferFunctionRanges();
 					mClearVolumeRenderer.resetRotationTranslation();
 				}
-=======
-				mClearVolumeRenderer.resetBrightnessAndGammaAndTransferFunctionRanges();
-				mClearVolumeRenderer.resetRotationTranslation();
->>>>>>> 476715cc
 			}
 			break;
 
 		case KeyEvent.VK_A:
-<<<<<<< HEAD
 			if (lIsCtrlPressed)
 			{
+				lAutoTranslateController.setActive(!lAutoTranslateController.isActive());
+				if (lAutoTranslateController.isActive() && !lAutoTranslateController.isMoving())
+				{
+					lAutoTranslateController.setDefaultTranslation();
+				}
+				mRotationMode = false;
+			}
+			else
+			{
 				lAutoRotateController.setActive(!lAutoRotateController.isActive());
-				if (lAutoRotateController.isActive() && !lAutoRotateController.isModified())
+				if (lAutoRotateController.isActive() && !lAutoRotateController.isRotating())
 				{
 					lAutoRotateController.setDefaultRotation();
 				}
-
-				mToggleRotationTranslation = true;
-			}
-=======
-			lAutoRotateController.setActive(!lAutoRotateController.isActive());
->>>>>>> 476715cc
+				mRotationMode = true;
+			}
 			break;
 
 		case KeyEvent.VK_C:
@@ -252,10 +314,10 @@
 			break;
 
 		case KeyEvent.VK_TAB:
-			mClearVolumeRenderer.resetRotationTranslation();
-			mClearVolumeRenderer.setTranslateFirstRotateSecond(!mClearVolumeRenderer.isTranslateFirstRotateSecond());
-			break;
-
+			mSpaceShipMode = !mSpaceShipMode;
+			mClearVolumeRenderer.setTranslateFirstRotateSecond(!mSpaceShipMode);
+			System.out.println("mSpaceShipMode=" + mSpaceShipMode);
+			break;
 		}
 
 		if (pE.getKeyCode() >= KeyEvent.VK_0 && pE.getKeyCode() <= KeyEvent.VK_9)
