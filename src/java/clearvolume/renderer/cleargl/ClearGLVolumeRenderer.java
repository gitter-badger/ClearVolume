--- conflicted
+++ resolved
@@ -32,8 +32,10 @@
 import cleargl.GLVertexArray;
 import cleargl.GLVertexAttributeArray;
 import cleargl.util.recorder.GLVideoRecorder;
+import clearvolume.controller.ControllerInterface;
+import clearvolume.controller.ControllerWithRenderNotification;
 import clearvolume.controller.RotationControllerInterface;
-import clearvolume.controller.RotationControllerWithRenderNotification;
+import clearvolume.controller.TranslationControllerInterface;
 import clearvolume.renderer.ClearVolumeRendererBase;
 import clearvolume.renderer.cleargl.overlay.Overlay;
 import clearvolume.renderer.cleargl.overlay.Overlay2D;
@@ -479,13 +481,9 @@
 	@Override
 	public void init(final GLAutoDrawable pDrawable)
 	{
-<<<<<<< HEAD
-		final GL4 lGL4 = pDrawable.getGL().getGL4();
-		lGL4.setSwapInterval(1);
-=======
-		final GL lGL = drawable.getGL();
+
+		final GL lGL = pDrawable.getGL();
 		lGL.setSwapInterval(1);
->>>>>>> 476715cc
 
 		lGL.glDisable(GL.GL_DEPTH_TEST);
 		lGL.glEnable(GL.GL_BLEND);
@@ -803,17 +801,29 @@
 
 		final double lMaxScale = max(max(lScaleX, lScaleY), lScaleZ);
 
-		if (getRotationControllers().size() > 0)
-		{
-			for (final RotationControllerInterface lRotationController : getRotationControllers())
-				if (lRotationController.isActive())
+		if (getControllers().size() > 0)
+		{
+			for (final ControllerInterface lController : getControllers())
+				if (lController.isActive())
 				{
-					if (lRotationController instanceof RotationControllerWithRenderNotification)
+					if (lController instanceof ControllerWithRenderNotification)
 					{
-						final RotationControllerWithRenderNotification lRenderNotification = (RotationControllerWithRenderNotification) lRotationController;
+						final ControllerWithRenderNotification lRenderNotification = (ControllerWithRenderNotification) lController;
 						lRenderNotification.notifyRender(this);
 					}
-					getQuaternion().mult(lRotationController.getQuaternion());
+
+					if (lController instanceof RotationControllerInterface)
+					{
+						final RotationControllerInterface lRotationController = (RotationControllerInterface) lController;
+						getQuaternion().mult(lRotationController.getQuaternion());
+					}
+
+					if (lController instanceof TranslationControllerInterface)
+					{
+						final TranslationControllerInterface lTranslationController = (TranslationControllerInterface) lController;
+						GLMatrix.add(	getTranslation(),
+													lTranslationController.getVector());
+					}
 
 					notifyChangeOfVolumeRenderingParameters();
 				}
@@ -1006,33 +1016,7 @@
 		mViewportWidth = pWidth;
 		mViewportHeight = pHeight;
 
-<<<<<<< HEAD
 		setOrthoQuadProjectionMatrix(pWidth, pHeight);
-=======
-		if (pHeight < 8)
-			pHeight = 8;
-
-		final GL lGL = pDrawable.getGL().getGL();
-
-		lGL.glViewport(0, 0, pWidth, pHeight);/**/
-
-		final float lAspectRatio = (1.0f * pWidth) / pHeight;
-
-		if (lAspectRatio >= 1)
-			mQuadProjectionMatrix.setOrthoProjectionMatrix(	-1,
-																											1,
-																											-1	/ lAspectRatio,
-																											1 / lAspectRatio,
-																											0,
-																											1000);
-		else
-			mQuadProjectionMatrix.setOrthoProjectionMatrix(	-lAspectRatio,
-																											lAspectRatio,
-																											-1,
-																											1,
-																											0,
-																											1000);/**/
->>>>>>> 476715cc
 
 		displayInternal(pDrawable, true);
 
