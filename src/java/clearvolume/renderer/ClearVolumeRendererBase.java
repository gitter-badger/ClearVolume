--- conflicted
+++ resolved
@@ -30,8 +30,8 @@
  *
  */
 public abstract class ClearVolumeRendererBase	implements
-ClearVolumeRendererInterface,
-ClearVolumeCloseable
+																							ClearVolumeRendererInterface,
+																							ClearVolumeCloseable
 {
 
 	/**
@@ -59,11 +59,8 @@
 	 * Transfer functions used
 	 */
 	private final TransferFunction[] mTransferFunctions;
-<<<<<<< HEAD
 
 	private volatile boolean[] mLayerVisiblityFlagArray;
-=======
->>>>>>> bcefcd0d
 
 	// geometric, brigthness an contrast settings.
 	private volatile float mTranslationX = 0;
@@ -129,7 +126,7 @@
 			mBrightness[i] = 1;
 			mTransferFunctionRangeMin[i] = 0f;
 			mTransferFunctionRangeMax[i] = 1f;
-			mGamma[ i ] = 1.0f;
+			mGamma[i] = 1.0f;
 		}
 
 		final ClearVolumeRendererBase lThis = this;
@@ -140,19 +137,15 @@
 			{
 				try
 				{
-					mControlFrame = new ControlPanelJFrame( getCurrentRenderLayerIndex(), lThis );
+					mControlFrame = new ControlPanelJFrame(	getCurrentRenderLayerIndex(),
+																									lThis);
 
 					String lHostName = "localhost";
 					try
 					{
 						lHostName = InetAddress.getLocalHost()
-<<<<<<< HEAD
-								.getHostName()
-								.toLowerCase();
-=======
 																		.getHostName()
 																		.toLowerCase();
->>>>>>> bcefcd0d
 					}
 					catch (final Throwable e)
 					{
@@ -236,12 +229,12 @@
 	 * @param pVolumeSizeZ
 	 */
 	public void setVolumeSize(final double pVolumeSizeX,
-	                          final double pVolumeSizeY,
-	                          final double pVolumeSizeZ)
+														final double pVolumeSizeY,
+														final double pVolumeSizeZ)
 	{
 		final double lMaxXYZ = Math.max(Math.max(	pVolumeSizeX,
-		                                         	pVolumeSizeY),
-		                                         	pVolumeSizeZ);
+																							pVolumeSizeY),
+																		pVolumeSizeZ);
 
 		setScaleX(pVolumeSizeX / lMaxXYZ);
 		setScaleY(pVolumeSizeY / lMaxXYZ);
@@ -389,7 +382,7 @@
 	 */
 	@Override
 	public void setLayerVisible(final int pRenderLayerIndex,
-	                            final boolean pVisble)
+															final boolean pVisble)
 	{
 		mLayerVisiblityFlagArray[pRenderLayerIndex] = pVisble;
 		notifyUpdateOfVolumeRenderingParameters();
@@ -406,7 +399,7 @@
 		for (int i = 0; i < getNumberOfRenderLayers(); i++)
 		{
 			mBrightness[i] = 1.0f;
-			mGamma[ i ] = 1.0f;
+			mGamma[i] = 1.0f;
 			mTransferFunctionRangeMin[i] = 0.0f;
 			mTransferFunctionRangeMax[i] = 1.0f;
 		}
@@ -432,10 +425,10 @@
 	 */
 	@Override
 	public void addBrightness(final int pRenderLayerIndex,
-	                          final double pBrightnessDelta)
+														final double pBrightnessDelta)
 	{
 		setBrightness(pRenderLayerIndex,
-		              getBrightness() + pBrightnessDelta);
+									getBrightness() + pBrightnessDelta);
 	}
 
 	/**
@@ -482,12 +475,12 @@
 	 */
 	@Override
 	public void setBrightness(final int pRenderLayerIndex,
-	                          final double pBrightness)
+														final double pBrightness)
 	{
 		mBrightness[getCurrentRenderLayerIndex()] = (float) clamp(getBrightness(getCurrentRenderLayerIndex()),
-		                                                          0,
-		                                                          getBytesPerVoxel() == 1	? 16
-		                                                                                 	: 256);
+																															0,
+																															getBytesPerVoxel() == 1	? 16
+																																											: 256);
 		notifyUpdateOfVolumeRenderingParameters();
 	}
 
@@ -533,7 +526,7 @@
 	 */
 	@Override
 	public void setGamma(	final int pRenderLayerIndex,
-	                     	final double pGamma)
+												final double pGamma)
 	{
 		mGamma[pRenderLayerIndex] = (float) pGamma;
 		notifyUpdateOfVolumeRenderingParameters();
@@ -598,11 +591,11 @@
 	 */
 	@Override
 	public void setTransferFunctionRange(	final double pTransferRangeMin,
-	                                     	final double pTransferRangeMax)
+																				final double pTransferRangeMax)
 	{
 		setTransferFunctionRange(	getCurrentRenderLayerIndex(),
-		                         	pTransferRangeMin,
-		                         	pTransferRangeMax);
+															pTransferRangeMin,
+															pTransferRangeMax);
 	}
 
 	/**
@@ -615,15 +608,15 @@
 	 */
 	@Override
 	public void setTransferFunctionRange(	final int pRenderLayerIndex,
-	                                     	final double pTransferRangeMin,
-	                                     	final double pTransferRangeMax)
+																				final double pTransferRangeMin,
+																				final double pTransferRangeMax)
 	{
 		mTransferFunctionRangeMin[pRenderLayerIndex] = (float) clamp(	pTransferRangeMin,
-		                                                             	0,
-		                                                             	1);
+																																	0,
+																																	1);
 		mTransferFunctionRangeMax[pRenderLayerIndex] = (float) clamp(	pTransferRangeMax,
-		                                                             	0,
-		                                                             	1);
+																																	0,
+																																	1);
 		notifyUpdateOfVolumeRenderingParameters();
 	}
 
@@ -637,7 +630,7 @@
 	public void setTransferFunctionRangeMin(final double pTransferRangeMin)
 	{
 		setTransferFunctionRangeMin(getCurrentRenderLayerIndex(),
-		                            pTransferRangeMin);
+																pTransferRangeMin);
 	}
 
 	/**
@@ -648,11 +641,11 @@
 	 */
 	@Override
 	public void setTransferFunctionRangeMin(final int pRenderLayerIndex,
-	                                        final double pTransferRangeMin)
+																					final double pTransferRangeMin)
 	{
 		mTransferFunctionRangeMin[pRenderLayerIndex] = (float) clamp(	pTransferRangeMin,
-		                                                             	0,
-		                                                             	1);
+																																	0,
+																																	1);
 		notifyUpdateOfVolumeRenderingParameters();
 	}
 
@@ -666,7 +659,7 @@
 	public void setTransferFunctionRangeMax(final double pTransferRangeMax)
 	{
 		setTransferFunctionRangeMax(getCurrentRenderLayerIndex(),
-		                            pTransferRangeMax);
+																pTransferRangeMax);
 	}
 
 	/**
@@ -677,11 +670,11 @@
 	 */
 	@Override
 	public void setTransferFunctionRangeMax(final int pRenderLayerIndex,
-	                                        final double pTransferRangeMax)
+																					final double pTransferRangeMax)
 	{
 		mTransferFunctionRangeMax[pRenderLayerIndex] = (float) clamp(	pTransferRangeMax,
-		                                                             	0,
-		                                                             	1);
+																																	0,
+																																	1);
 		notifyUpdateOfVolumeRenderingParameters();
 	}
 
@@ -705,7 +698,7 @@
 	 */
 	@Override
 	public void addTransferFunctionRangeMin(final int pRenderLayerIndex,
-	                                        final double pDelta)
+																					final double pDelta)
 	{
 		setTransferFunctionRangeMin(getTransferRangeMin(pRenderLayerIndex) + pDelta);
 	}
@@ -730,10 +723,10 @@
 	 */
 	@Override
 	public void addTransferFunctionRangeMax(final int pRenderLayerIndex,
-	                                        final double pDelta)
+																					final double pDelta)
 	{
 		setTransferFunctionRangeMax(pRenderLayerIndex,
-		                            getTransferRangeMax(pRenderLayerIndex) + pDelta);
+																getTransferRangeMax(pRenderLayerIndex) + pDelta);
 	}
 
 	/**
@@ -916,7 +909,8 @@
 	@Override
 	public void setTransferFunction(final TransferFunction pTransfertFunction)
 	{
-		setTransferFunction( getCurrentRenderLayerIndex(), pTransfertFunction );
+		setTransferFunction(getCurrentRenderLayerIndex(),
+												pTransfertFunction);
 	}
 
 	/**
@@ -926,10 +920,10 @@
 	 *      clearvolume.transferf.TransferFunction)
 	 */
 	@Override
-	public void setTransferFunction(
-					final int pRenderLayerIndex,
-					final TransferFunction pTransfertFunction ) {
-		mTransferFunctions[ pRenderLayerIndex ] = pTransfertFunction;
+	public void setTransferFunction(final int pRenderLayerIndex,
+																	final TransferFunction pTransfertFunction)
+	{
+		mTransferFunctions[pRenderLayerIndex] = pTransfertFunction;
 	}
 
 	/**
@@ -940,8 +934,9 @@
 	 * @see clearvolume.renderer.ClearVolumeRendererInterface#getTransferFunction(int)
 	 */
 	@Override
-	public TransferFunction getTransferFunction( final int pRenderLayerIndex ) {
-		return mTransferFunctions[ pRenderLayerIndex ];
+	public TransferFunction getTransferFunction(final int pRenderLayerIndex)
+	{
+		return mTransferFunctions[pRenderLayerIndex];
 	}
 
 	/**
@@ -1073,9 +1068,9 @@
 	 */
 	@Override
 	public void setVolumeDataBuffer(final ByteBuffer pByteBuffer,
-	                                final long pSizeX,
-	                                final long pSizeY,
-	                                final long pSizeZ)
+																	final long pSizeX,
+																	final long pSizeY,
+																	final long pSizeZ)
 	{
 		setVolumeDataBuffer(pByteBuffer, pSizeX, pSizeY, pSizeZ, 1, 1, 1);
 	}
@@ -1088,8 +1083,8 @@
 	 */
 	@Override
 	public void setVoxelSize(	final double pVoxelSizeX,
-	                         	final double pVoxelSizeY,
-	                         	final double pVoxelSizeZ)
+														final double pVoxelSizeY,
+														final double pVoxelSizeZ)
 	{
 		mVoxelSizeX = pVoxelSizeX;
 		mVoxelSizeY = pVoxelSizeY;
@@ -1104,12 +1099,12 @@
 	 */
 	@Override
 	public void setVolumeDataBuffer(final ByteBuffer pByteBuffer,
-	                                final long pSizeX,
-	                                final long pSizeY,
-	                                final long pSizeZ,
-	                                final double pVoxelSizeX,
-	                                final double pVoxelSizeY,
-	                                final double pVoxelSizeZ)
+																	final long pSizeX,
+																	final long pSizeY,
+																	final long pSizeZ,
+																	final double pVoxelSizeX,
+																	final double pVoxelSizeY,
+																	final double pVoxelSizeZ)
 	{
 		synchronized (getSetVolumeDataBufferLock(getCurrentRenderLayerIndex()))
 		{
@@ -1129,11 +1124,7 @@
 			mVoxelSizeZ = pVoxelSizeZ;
 
 			final double lMaxSize = max(max(mVolumeSizeX, mVolumeSizeY),
-<<<<<<< HEAD
-			                            mVolumeSizeZ);
-=======
 																	mVolumeSizeZ);
->>>>>>> bcefcd0d
 
 			mScaleX = (float) (pVoxelSizeX * mVolumeSizeX / lMaxSize);
 			mScaleY = (float) (pVoxelSizeY * mVolumeSizeY / lMaxSize);
@@ -1152,12 +1143,12 @@
 		synchronized (getSetVolumeDataBufferLock(getCurrentRenderLayerIndex()))
 		{
 			setVolumeDataBuffer(pVolume.getDataBuffer(),
-			                    pVolume.getWidthInVoxels(),
-			                    pVolume.getHeightInVoxels(),
-			                    pVolume.getDepthInVoxels(),
-			                    pVolume.getVoxelWidthInRealUnits(),
-			                    pVolume.getVoxelHeightInRealUnits(),
-			                    pVolume.getVoxelDepthInRealUnits());
+													pVolume.getWidthInVoxels(),
+													pVolume.getHeightInVoxels(),
+													pVolume.getDepthInVoxels(),
+													pVolume.getVoxelWidthInRealUnits(),
+													pVolume.getVoxelHeightInRealUnits(),
+													pVolume.getVoxelDepthInRealUnits());
 		}
 	}
 
@@ -1190,13 +1181,13 @@
 	 */
 	@Override
 	public boolean waitToFinishAllDataBufferCopy(	final long pTimeOut,
-	                                             	final TimeUnit pTimeUnit)
+																								final TimeUnit pTimeUnit)
 	{
 		boolean lNoTimeOut = true;
 		for (int i = 0; i < getNumberOfRenderLayers(); i++)
 			lNoTimeOut &= waitToFinishDataBufferCopy(	getCurrentRenderLayerIndex(),
-			                                         	pTimeOut,
-			                                         	pTimeUnit);
+																								pTimeOut,
+																								pTimeUnit);
 
 		return lNoTimeOut;
 	}
@@ -1208,11 +1199,11 @@
 	 */
 	@Override
 	public boolean waitToFinishDataBufferCopy(final long pTimeOut,
-	                                          final TimeUnit pTimeUnit)
+																						final TimeUnit pTimeUnit)
 	{
 		return waitToFinishDataBufferCopy(getCurrentRenderLayerIndex(),
-		                                  pTimeOut,
-		                                  pTimeUnit);
+																			pTimeOut,
+																			pTimeUnit);
 	}
 
 	/**
@@ -1222,17 +1213,14 @@
 	 */
 	@Override
 	public boolean waitToFinishDataBufferCopy(final int pRenderLayerIndex,
-	                                          final long pTimeOut,
-	                                          final TimeUnit pTimeUnit)
+																						final long pTimeOut,
+																						final TimeUnit pTimeUnit)
 	{
 		boolean lNoTimeOut = true;
 		final long lStartTimeInNanoseconds = System.nanoTime();
 		final long lTimeOutTimeInNanoseconds = lStartTimeInNanoseconds + TimeUnit.NANOSECONDS.convert(pTimeOut,
-<<<<<<< HEAD
-		                                                                                              pTimeUnit);
-=======
 																																																	pTimeUnit);
->>>>>>> bcefcd0d
+
 		while ((lNoTimeOut = System.nanoTime() < lTimeOutTimeInNanoseconds) && mDataBufferCopyIsFinished.get(pRenderLayerIndex) == 0)
 		{
 			try
@@ -1266,7 +1254,7 @@
 	public boolean hasRotationController()
 	{
 		return mRotationController != null ? mRotationController.isActive()
-		                                   : false;
+																			: false;
 	}
 
 	/**
@@ -1310,8 +1298,8 @@
 	 * @return clamped value
 	 */
 	public static double clamp(	final double pValue,
-	                           	final double pMin,
-	                           	final double pMax)
+															final double pMin,
+															final double pMax)
 	{
 		return Math.min(Math.max(pValue, pMin), pMax);
 	}
@@ -1322,7 +1310,7 @@
 		if (mControlFrame != null)
 			try
 			{
-				SwingUtilities.invokeLater(new Runnable()
+				SwingUtilities.invokeAndWait(new Runnable()
 				{
 
 					@Override
@@ -1348,6 +1336,4 @@
 
 	}
 
-
-
 }