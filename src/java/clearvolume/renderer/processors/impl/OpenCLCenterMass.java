package clearvolume.renderer.processors.impl;

import java.nio.FloatBuffer;

import clearvolume.renderer.processors.OpenCLProcessor;

import com.nativelibs4java.opencl.CLBuffer;
import com.nativelibs4java.opencl.CLKernel;

public class OpenCLCenterMass extends OpenCLProcessor<float[]>
{

	private CLKernel mKernel;

	private CLBuffer<Float> mBufX, mBufY, mBufZ, mBufSum;

	private long mCurrentWidthInVoxels, mCurrentHeightInVoxels,
			mCurrentDepthInVoxels;

	private int mPaddedShapeX, mPaddedShapeY, mPaddedShapeZ;
	private int mLocalShapeX, mLocalShapeY, mLocalShapeZ;

	private final int mLocalSize = 8;
	private final int mDownSample = 2;

	@Override
	public String getName()
	{
		return "opencl_center_of_mass";
	}

	public void ensureOpenCLInitialized()
	{
		if (mKernel == null)
		{
			mKernel = getDevice().compileKernel(OpenCLCenterMass.class.getResource("kernels/centermass.cl"),
																					"center_of_mass_img");
		}
	}

	public void initBuffers(long pWidthInVoxels,
													long pHeightInVoxels,
													long pDepthInVoxels)
	{

		final int cutSize = mDownSample * mLocalSize;

		mCurrentWidthInVoxels = pWidthInVoxels;
		mCurrentHeightInVoxels = pHeightInVoxels;
		mCurrentDepthInVoxels = pDepthInVoxels;

		mPaddedShapeX = (int) (Math.ceil(1. * pWidthInVoxels / cutSize) * mLocalSize);
		mPaddedShapeY = (int) (Math.ceil(1. * pHeightInVoxels / cutSize) * mLocalSize);
		mPaddedShapeZ = (int) (Math.ceil(1. * pDepthInVoxels / cutSize) * mLocalSize);

		mLocalShapeX = mPaddedShapeX / mLocalSize;
		mLocalShapeY = mPaddedShapeY / mLocalSize;
		mLocalShapeZ = mPaddedShapeZ / mLocalSize;

		// System.out.println(mLocalShapeX);
		// System.out.println(mPaddedShapeX);

		final long lBinSize = mLocalShapeX * mLocalShapeY * mLocalShapeZ;
		// the buffer containing the counts
		mBufX = getDevice().createOutputFloatBuffer(lBinSize);
		mBufY = getDevice().createOutputFloatBuffer(lBinSize);
		mBufZ = getDevice().createOutputFloatBuffer(lBinSize);
		mBufSum = getDevice().createOutputFloatBuffer(lBinSize);

	}

	@Override
	public void process(int pRenderLayerIndex,
											long pWidthInVoxels,
											long pHeightInVoxels,
											long pDepthInVoxels)
	{
		if (!isActive())
			return;

		ensureOpenCLInitialized();

		if (mBufX == null || pWidthInVoxels != mCurrentWidthInVoxels
				|| pHeightInVoxels != mCurrentHeightInVoxels
				|| pDepthInVoxels != mCurrentDepthInVoxels)
		{
			// System.out.println("setting up buffers");
			initBuffers(pWidthInVoxels, pHeightInVoxels, pDepthInVoxels);
		}

		mKernel.setArgs(getVolumeBuffers()[0],
										mBufX,
										mBufY,
										mBufZ,
										mBufSum,
										mDownSample);

		final boolean isdebug = true;

		final long start = System.nanoTime();

		getDevice().run(mKernel,
										mPaddedShapeX,
										mPaddedShapeY,
										mPaddedShapeZ,
										mLocalSize,
										mLocalSize,
										mLocalSize);

<<<<<<< HEAD
		if (isdebug)
		{
			getDevice().mCLQueue.finish();
			final long end = System.nanoTime();
			System.out.println("time to compute center of mass " + 1.e-6
													* (end - start)
													+ " ms");
			// System.out.printf("time to compute center of mass: %.2f ms\n",
			// 1000000 * (start - end));
		}

=======
>>>>>>> 51817116
		final FloatBuffer outX = getDevice().readFloatBuffer(mBufX);
		final FloatBuffer outY = getDevice().readFloatBuffer(mBufY);
		final FloatBuffer outZ = getDevice().readFloatBuffer(mBufZ);

		final FloatBuffer outSum = getDevice().readFloatBuffer(mBufSum);

		float resX = 0.f, resY = 0.f, resZ = 0.f, resSum = 0.f;

		for (int i = 0; i < outX.capacity(); i++)
		{
			resX += outX.get(i);
			resY += outY.get(i);
			resZ += outZ.get(i);
			resSum += outSum.get(i);
		}
		final float[] result = rescaleToLocalVoxelInterval(	resX / resSum,
																												resY / resSum,
																												resZ / resSum);

		notifyListenersOfResult(result);
	}

<<<<<<< HEAD
	private float[] rescaleToLocalVoxelInterval(float x,
																							float y,
																							float z)
	{
		final float new_x = ((1.0f - (-1.0f)) * (x - 0) / (mCurrentWidthInVoxels - 0)) + -1.0f;
		final float new_y = ((1.0f - (-1.0f)) * (y - 0) / (mCurrentHeightInVoxels - 0)) + -1.0f;
		final float new_z = ((1.0f - (-1.0f)) * (z - 0) / (mCurrentDepthInVoxels - 0)) + -1.0f;
=======
		if (isdebug) {

			long end = System.nanoTime();
			System.out.println("time to compute center of mass " + 1.e-6
					* (end - start) + " ms");
		}

		notifyListenersOfResult(new float[] { resX / resSum, resY / resSum,
				resZ / resSum, resSum });
>>>>>>> 51817116

		return new float[]
		{ new_x, new_y, new_z };
	}
}<|MERGE_RESOLUTION|>--- conflicted
+++ resolved
@@ -7,8 +7,7 @@
 import com.nativelibs4java.opencl.CLBuffer;
 import com.nativelibs4java.opencl.CLKernel;
 
-public class OpenCLCenterMass extends OpenCLProcessor<float[]>
-{
+public class OpenCLCenterMass extends OpenCLProcessor<float[]> {
 
 	private CLKernel mKernel;
 
@@ -24,30 +23,24 @@
 	private final int mDownSample = 2;
 
 	@Override
-	public String getName()
-	{
+	public String getName() {
 		return "opencl_center_of_mass";
 	}
 
-	public void ensureOpenCLInitialized()
-	{
-		if (mKernel == null)
-		{
-			mKernel = getDevice().compileKernel(OpenCLCenterMass.class.getResource("kernels/centermass.cl"),
-																					"center_of_mass_img");
+	public void ensureOpenCLInitialized() {
+		if (mKernel == null) {
+			mKernel = getDevice()
+					.compileKernel(
+							OpenCLCenterMass.class
+									.getResource("kernels/centermass.cl"),
+							"center_of_mass_img");
 		}
 	}
 
-	public void initBuffers(long pWidthInVoxels,
-													long pHeightInVoxels,
-													long pDepthInVoxels)
-	{
+	public void initBuffers(long pWidthInVoxels, long pHeightInVoxels,
+			long pDepthInVoxels) {
 
 		final int cutSize = mDownSample * mLocalSize;
-
-		mCurrentWidthInVoxels = pWidthInVoxels;
-		mCurrentHeightInVoxels = pHeightInVoxels;
-		mCurrentDepthInVoxels = pDepthInVoxels;
 
 		mPaddedShapeX = (int) (Math.ceil(1. * pWidthInVoxels / cutSize) * mLocalSize);
 		mPaddedShapeY = (int) (Math.ceil(1. * pHeightInVoxels / cutSize) * mLocalSize);
@@ -70,11 +63,8 @@
 	}
 
 	@Override
-	public void process(int pRenderLayerIndex,
-											long pWidthInVoxels,
-											long pHeightInVoxels,
-											long pDepthInVoxels)
-	{
+	public void process(int pRenderLayerIndex, long pWidthInVoxels,
+			long pHeightInVoxels, long pDepthInVoxels) {
 		if (!isActive())
 			return;
 
@@ -82,45 +72,21 @@
 
 		if (mBufX == null || pWidthInVoxels != mCurrentWidthInVoxels
 				|| pHeightInVoxels != mCurrentHeightInVoxels
-				|| pDepthInVoxels != mCurrentDepthInVoxels)
-		{
+				|| pDepthInVoxels != mCurrentDepthInVoxels) {
 			// System.out.println("setting up buffers");
 			initBuffers(pWidthInVoxels, pHeightInVoxels, pDepthInVoxels);
 		}
 
-		mKernel.setArgs(getVolumeBuffers()[0],
-										mBufX,
-										mBufY,
-										mBufZ,
-										mBufSum,
-										mDownSample);
+		mKernel.setArgs(getVolumeBuffers()[0], mBufX, mBufY, mBufZ, mBufSum,
+				mDownSample);
 
-		final boolean isdebug = true;
+		boolean isdebug = true;
 
-		final long start = System.nanoTime();
+		long start = System.nanoTime();
 
-		getDevice().run(mKernel,
-										mPaddedShapeX,
-										mPaddedShapeY,
-										mPaddedShapeZ,
-										mLocalSize,
-										mLocalSize,
-										mLocalSize);
+		getDevice().run(mKernel, mPaddedShapeX, mPaddedShapeY, mPaddedShapeZ,
+				mLocalSize, mLocalSize, mLocalSize);
 
-<<<<<<< HEAD
-		if (isdebug)
-		{
-			getDevice().mCLQueue.finish();
-			final long end = System.nanoTime();
-			System.out.println("time to compute center of mass " + 1.e-6
-													* (end - start)
-													+ " ms");
-			// System.out.printf("time to compute center of mass: %.2f ms\n",
-			// 1000000 * (start - end));
-		}
-
-=======
->>>>>>> 51817116
 		final FloatBuffer outX = getDevice().readFloatBuffer(mBufX);
 		final FloatBuffer outY = getDevice().readFloatBuffer(mBufY);
 		final FloatBuffer outZ = getDevice().readFloatBuffer(mBufZ);
@@ -129,29 +95,13 @@
 
 		float resX = 0.f, resY = 0.f, resZ = 0.f, resSum = 0.f;
 
-		for (int i = 0; i < outX.capacity(); i++)
-		{
+		for (int i = 0; i < outX.capacity(); i++) {
 			resX += outX.get(i);
 			resY += outY.get(i);
 			resZ += outZ.get(i);
 			resSum += outSum.get(i);
 		}
-		final float[] result = rescaleToLocalVoxelInterval(	resX / resSum,
-																												resY / resSum,
-																												resZ / resSum);
 
-		notifyListenersOfResult(result);
-	}
-
-<<<<<<< HEAD
-	private float[] rescaleToLocalVoxelInterval(float x,
-																							float y,
-																							float z)
-	{
-		final float new_x = ((1.0f - (-1.0f)) * (x - 0) / (mCurrentWidthInVoxels - 0)) + -1.0f;
-		final float new_y = ((1.0f - (-1.0f)) * (y - 0) / (mCurrentHeightInVoxels - 0)) + -1.0f;
-		final float new_z = ((1.0f - (-1.0f)) * (z - 0) / (mCurrentDepthInVoxels - 0)) + -1.0f;
-=======
 		if (isdebug) {
 
 			long end = System.nanoTime();
@@ -161,9 +111,6 @@
 
 		notifyListenersOfResult(new float[] { resX / resSum, resY / resSum,
 				resZ / resSum, resSum });
->>>>>>> 51817116
 
-		return new float[]
-		{ new_x, new_y, new_z };
 	}
 }